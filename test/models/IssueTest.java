--- conflicted
+++ resolved
@@ -1,22 +1,16 @@
 package models;
 
-import static org.fest.assertions.Assertions.assertThat;
+import com.avaje.ebean.Page;
 import models.enumeration.IssueState;
 import models.enumeration.IssueStateType;
-
 import org.junit.Test;
-
 import utils.JodaDateUtil;
 
-import com.avaje.ebean.Page;
-
-<<<<<<< HEAD
 import java.util.List;
 
-public class IssueTest extends ModelTest {
-=======
+import static org.fest.assertions.Assertions.assertThat;
+
 public class IssueTest extends ModelTest<Issue> {
->>>>>>> b3a506cd
 
     @Test
     public void create() throws Exception {
@@ -56,13 +50,13 @@
         // Then
         assertThat(issueTest.comments.size()).isEqualTo(1);
     }
-    
+
     @Test
     public void delete() {
         // Given
         // When
         Issue.delete(4l);
-        flush(4l);
+        flush();
         // Then
         assertThat(Issue.findById(4l)).isNull();
     }
@@ -91,7 +85,7 @@
         // Given
         // When
         Page<Issue> issues = Issue.findFilteredIssues("nForge4java", "로그",
-                IssueStateType.OPEN, true, true);
+            IssueStateType.OPEN, true, true);
         // Then
         assertThat(issues.getTotalRowCount()).isEqualTo(1);
 
@@ -132,7 +126,7 @@
         // Then
         assertThat(issue.isOpen()).isTrue();
     }
-    
+
     @Test
     public void findIssuesByMilestoneId() throws Exception {
         // Given
@@ -140,7 +134,7 @@
         Page<Issue> issues = Issue.findIssuesByMilestoneId("CUBRID", "9");
         // Then
         assertThat(issues.getTotalRowCount()).isEqualTo(1);
-        
+
     }
 
     @Test
