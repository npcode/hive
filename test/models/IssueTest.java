package models;

import static org.junit.Assert.assertEquals;
import static play.test.Helpers.fakeApplication;
import static play.test.Helpers.running;

import org.junit.Test;

public class IssueTest {

<<<<<<< HEAD
    @Test
    public void testCreate() {
        /*Issue issue = new Issue();
        issue.setTitle("Bug on test page");
        issue.setBody("There is javascript erron on line 75.");

        Issue.create(issue);
        Issue actualIssue = Issue.findById(issue.getId());

        assertEquals("Bug on test page", actualIssue.getTitle());
        assertEquals("There is javascript erron on line 75.", actualIssue.getBody());*/
    }
=======
	@Test
	public void testCreate() {
		running(fakeApplication(), new Runnable() {
			public void run() {

//				Issue issue = new Issue();
//				issue.setTitle("Bug on test page");
//				issue.setBody("There is javascript erron on line 75.");
//
//				Issue.create(issue);
//				Issue actualIssue = Issue.findById(issue.getId());
//
//				assertEquals("Bug on test page", actualIssue.getTitle());
//				assertEquals("There is javascript erron on line 75.",
//						actualIssue.getBody());
//
//				Project prj = new Project();
//				prj.name = "prj_test";
//				prj.overview = "Overview for prj_test";
//				prj.share_option = false;
//				prj.vcs = "GIT";
//				Project.create(prj);
//
//				Project actualProject = Project.findById(prj.id);
//
//				assertEquals("prj_test", actualProject.name);
//				assertEquals("Overview for prj_test", actualProject.overview);
//				assertEquals(false, actualProject.share_option);
//				assertEquals("GIT", actualProject.vcs);
//				assertEquals(
//						"http://localhost:9000/project/"
//								+ Long.toString(actualProject.id),
//						actualProject.url);
			}
		});
	}
>>>>>>> 2c4eeaf6

}<|MERGE_RESOLUTION|>--- conflicted
+++ resolved
@@ -8,20 +8,6 @@
 
 public class IssueTest {
 
-<<<<<<< HEAD
-    @Test
-    public void testCreate() {
-        /*Issue issue = new Issue();
-        issue.setTitle("Bug on test page");
-        issue.setBody("There is javascript erron on line 75.");
-
-        Issue.create(issue);
-        Issue actualIssue = Issue.findById(issue.getId());
-
-        assertEquals("Bug on test page", actualIssue.getTitle());
-        assertEquals("There is javascript erron on line 75.", actualIssue.getBody());*/
-    }
-=======
 	@Test
 	public void testCreate() {
 		running(fakeApplication(), new Runnable() {
@@ -58,6 +44,5 @@
 			}
 		});
 	}
->>>>>>> 2c4eeaf6
 
 }