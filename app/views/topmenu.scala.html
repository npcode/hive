--- conflicted
+++ resolved
@@ -16,18 +16,12 @@
           <a href="@routes.CodeApp.view(project.name)">@Messages("menu.code")</a>
         </li>
     }
-<<<<<<< HEAD
-    @roleCheck(session.get("userId"), utils.RoleCheck.PERMISSION_ISSUE, project.id){
+    @roleCheck(session.get("userId"), project.id, "issue", "read"){
         <li class="@isActiveMenu(routes.IssueApp.list(project.name,"open"))">
           <a href="@routes.IssueApp.list(project.name,"open")">@Messages("menu.issue")</a>
-=======
-    @roleCheck(session.get("userId"), project.id, "issue", "read"){
-        <li class="@isActiveMenu(routes.IssueApp.list(project.name,0))">
-          <a href="@routes.IssueApp.list(project.name, 0)">이슈</a>
->>>>>>> aa2e6129
         </li>
     }
-    @roleCheck(session.get("userId"), project.id, "wiki", "read"){
+    @roleCheck(session.get("userId"), project.id, "wiki", "read"){    
       <!-- TODO -->
        <li class="@isActiveMenu(routes.ProjectApp.newProject())">
          <a href="#">위키</a>
