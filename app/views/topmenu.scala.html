@(project:Project)

<ul class="nav nav-pills pull-right">
    
<<<<<<< HEAD
    <li class=""><a href="@routes.ProjectApp.project(project.id)">홈</a></li>
    @roleCheck(session.get("userId"), utils.RoleCheck.PERMISSION_BOARD, project.id){
        <li class=""><a href="@routes.BoardApp.boardList(1)">게시판</a></li>
=======
    <li class=""><a href="@routes.ProjectApp.project(1)">홈</a></li>
    @roleCheck(session.get("userId"), utils.RoleCheck.PERMISSION_BOARD, "1"){
        <li class=""><a href="@routes.BoardApp.boardList(project.name,1)">게시판</a></li>
>>>>>>> 6d32a2a1
    }
    @roleCheck(session.get("userId"), utils.RoleCheck.PERMISSION_CODE, project.id){
        <li><a href="@routes.CodeApp.view(project.name)">코드</a></li>
    }
    @roleCheck(session.get("userId"), utils.RoleCheck.PERMISSION_ISSUE, project.id){
        <li class=""><a href="@routes.IssueApp.list(project.id)">이슈</a></li>
    }
    
   <li><a href="#">위키</a></li>

    @roleCheck(session.get("userId"), utils.RoleCheck.PERMISSION_PROJ_SETTING, project.id){
        <li><a href="@routes.ProjectApp.setting(project.id)">프로젝트 관리</a></li>
    }
</ul><|MERGE_RESOLUTION|>--- conflicted
+++ resolved
@@ -2,15 +2,9 @@
 
 <ul class="nav nav-pills pull-right">
     
-<<<<<<< HEAD
     <li class=""><a href="@routes.ProjectApp.project(project.id)">홈</a></li>
     @roleCheck(session.get("userId"), utils.RoleCheck.PERMISSION_BOARD, project.id){
-        <li class=""><a href="@routes.BoardApp.boardList(1)">게시판</a></li>
-=======
-    <li class=""><a href="@routes.ProjectApp.project(1)">홈</a></li>
-    @roleCheck(session.get("userId"), utils.RoleCheck.PERMISSION_BOARD, "1"){
         <li class=""><a href="@routes.BoardApp.boardList(project.name,1)">게시판</a></li>
->>>>>>> 6d32a2a1
     }
     @roleCheck(session.get("userId"), utils.RoleCheck.PERMISSION_CODE, project.id){
         <li><a href="@routes.CodeApp.view(project.name)">코드</a></li>
