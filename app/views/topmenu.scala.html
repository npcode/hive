@(project:Project)
@isActiveMenu(call: Call) = @{
  if(request().uri().toString().equals(call.toString())){"active"}
}
<ul class="nav nav-pills pull-right">
    <li class="@isActiveMenu(routes.ProjectApp.project(project.id))">
      <a href="@routes.ProjectApp.project(project.id)">홈</a>
    </li>
    @roleCheck(session.get("userId"), utils.RoleCheck.PERMISSION_BOARD, project.id){
        <li class="@isActiveMenu(routes.BoardApp.boardList(project.name,1))">
          <a href="@routes.BoardApp.boardList(project.name,1)">게시판</a>
        </li>
    }
    @roleCheck(session.get("userId"), utils.RoleCheck.PERMISSION_CODE, project.id){
        <li class="@isActiveMenu(routes.CodeApp.view(project.name))">
          <a href="@routes.CodeApp.view(project.name)">코드</a>
        </li>
    }
    @roleCheck(session.get("userId"), utils.RoleCheck.PERMISSION_ISSUE, project.id){
<<<<<<< HEAD
        <li class="@isActiveMenu(routes.IssueApp.list(project.id))">
          <a href="@routes.IssueApp.list(project.id)">이슈</a>
        </li>
=======
        <li class=""><a href="@routes.IssueApp.list(project.name, 0)">이슈</a></li>
>>>>>>> a57ef2fa
    }
      <!-- TODO -->
       <li class="@isActiveMenu(routes.ProjectApp.newProject())">
         <a href="#">위키</a>
       </li>

    @roleCheck(session.get("userId"), utils.RoleCheck.PERMISSION_PROJ_SETTING, project.id){
        <li class="@isActiveMenu(routes.ProjectApp.setting(project.id))">
          <a href="@routes.ProjectApp.setting(project.id)">프로젝트 관리</a>
        </li>
    }
</ul><|MERGE_RESOLUTION|>--- conflicted
+++ resolved
@@ -17,13 +17,9 @@
         </li>
     }
     @roleCheck(session.get("userId"), utils.RoleCheck.PERMISSION_ISSUE, project.id){
-<<<<<<< HEAD
-        <li class="@isActiveMenu(routes.IssueApp.list(project.id))">
-          <a href="@routes.IssueApp.list(project.id)">이슈</a>
+        <li class="@isActiveMenu(routes.IssueApp.list(project.name,0))">
+          <a href="@routes.IssueApp.list(project.name, 0)">이슈</a>
         </li>
-=======
-        <li class=""><a href="@routes.IssueApp.list(project.name, 0)">이슈</a></li>
->>>>>>> a57ef2fa
     }
       <!-- TODO -->
        <li class="@isActiveMenu(routes.ProjectApp.newProject())">
