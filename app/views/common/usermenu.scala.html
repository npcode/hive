--- conflicted
+++ resolved
@@ -15,9 +15,6 @@
             <i class="yobicon-plus"></i>
             <span class="caret"></span>
         </a>
-<<<<<<< HEAD
-    </li>
-=======
         <ul class="dropdown-menu flat right">
             <li>
                 <a href="@routes.ProjectApp.newProjectForm()">
@@ -30,8 +27,7 @@
                 </a>
             </li>
         </ul>
-    </li>  
->>>>>>> ab48cdd9
+    </li>
     @if(session.get("userId").equals("1")) {
     <li class="gnb-usermenu-dropdown">
         <a href="@routes.SiteApp.userList()" data-toggle="tooltip" title="@Messages("menu.siteAdmin")" data-placement="bottom">
@@ -63,9 +59,6 @@
                     @Messages("title.logout")
                 </a>
             </li>
-<<<<<<< HEAD
-            @defining(UserApp.currentUser.getVisitedProjects(10)){ visitedProjects =>
-=======
             @defining(UserApp.currentUser.getOrganizations(5)) { groups =>
                 <li class="title">
                     @Messages("title.organization")
@@ -79,8 +72,7 @@
                     <li class="empty">@Messages("organization.is.empty")</li>
                 }
             }
-            @defining(UserApp.currentUser.getVisitedProjects(5)){ visitedProjects =>
->>>>>>> ab48cdd9
+            @defining(UserApp.currentUser.getVisitedProjects(10)){ visitedProjects =>
                 <li class="title">
                     @Messages("project.recently.visited")
                     <span class="numberic">@visitedProjects.size</span>
