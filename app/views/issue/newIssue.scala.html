--- conflicted
+++ resolved
@@ -1,14 +1,9 @@
-<<<<<<< HEAD
-@(title:String, issueForm:Form[Issue], projectId:Long)
-=======
-@(title:String, form:Form[Issue], project:Project)
->>>>>>> 936a7bf1
+@(title:String, issueForm:Form[Issue], projectId:Long, project:Project)
 
 @import helper._
 @implicitFieldConstructor = @{ FieldConstructor(twitterBootstrapInput.render) } 
 
-<<<<<<< HEAD
-@main(title) {
+@main(title, project) {
 	<div class="page-header">
 		<h1>@title</h1>
 	</div>
@@ -147,17 +142,6 @@
 			</div>
     </div>
  }
-=======
-@main(title, project) {
-    <h2>"현재 페이지만 연결, 추후 us302 구현 때 TBC"</h2>
-    @helper.form(action=routes.BoardApp.savePost(), 'enctype -> "multipart/form-data"){
-    	@helper.inputText(form("title"), '_showConstraints -> false, '_label-> "제목")
-    	@helper.textarea(form("contents"), '_showConstraints -> false, '_label->"내용")
-    	@helper.inputFile(form("filePath"))
-    	<input type="submit" class="btn" value="저장"/>
-    	<input type="reset" class="btn" value="다시쓰기"/>
-    }
->>>>>>> 936a7bf1
 }
 
             