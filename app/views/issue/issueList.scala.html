@(title: String, currentPage: com.avaje.ebean.Page[Issue], param:IssueApp.SearchCondition, project:Project)

@import helper._
@implicitFieldConstructor = @{ FieldConstructor(twitterBootstrapInput.render) } 
@import utils.TemplateHelper._
@import scala.collection.immutable.Map

@urlToList = {@routes.IssueApp.issues(project.owner, project.name, param.state, "html", currentPage.getPageIndex + 1)}

<<<<<<< HEAD
@**
@ordering(label:String, sortBy:String) = {
  @if(sortBy == param.sortBy) {
    @if(param.orderBy == "desc") {
      <a selected href="@urlToList&sortBy=@sortBy&orderBy=asc">▼@label</a>
=======
@ordering(label:String, orderBy:String) = {
  @if(orderBy == param.orderBy) {
    @if(param.orderDir == "desc") {
      <a selected href="@urlToList&orderBy=@orderBy&orderDir=asc">▼@label</a>
>>>>>>> 3d4424da
    } else {
      <a selected href="@urlToList&orderBy=@orderBy&orderDir=desc">▲@label</a>
    }
  } else {
    <a href="@urlToList&orderBy=@orderBy">@label</a>
  }
}

@header(label:String, orderBy:String) = {
    <th>
        @if(orderBy == param.orderBy){
            @(param.state = "")
            @if(param.orderDir == "desc"){
                <a class="th-sort" href="@routes.IssueApp.issues(project.owner, project.name, param.state)&orderBy=@orderBy&orderDir=asc" data-sort-by="@orderBy">@label</a>
                <i class="icon-chevron-down"></i>
            } else {
                <a class="th-sort" href="@routes.IssueApp.issues(project.owner, project.name, param.state)&orderBy=@orderBy&orderBY=desc" data-sort-by="@orderBy">@label</a>
                <i class="icon-chevron-up"></i>
            }
        } else {
            <a class="th-sort" href="@routes.IssueApp.issues(project.owner, project.name, param.state)&orderBy=@orderBy" data-sort-by="@orderBy">@label</a>
        }
    </th>
}
**@

@main(Messages(title), project, utils.MenuType.ISSUE){
<div class="page">

<<<<<<< HEAD
	@views.html.prjmenu(project, utils.MenuType.ISSUE, "main-menu-only")
	
	<div class="header-wrap">
		<div class="stats-wrap">
			@for(state <- Array(State.ALL, State.OPEN, State.CLOSED)) {
			<div class="stat stat-issue @if(param.state == state.state) { active }">
				<a href="@routes.IssueApp.issues(project.owner, project.name, state.state)">
				<span class="desc"><strong>@state.name</strong> issues</span><!-- 
				 --><span class="num @state.state">@Issue.countIssues(project.id, state)</span>
				</a>
			</div>
			}
		</div>
		<div class="search-wrap projects">
			<div class="inner">
				<form action="@routes.IssueApp.issues(project.owner, project.name, param.state)" method="get">
				<input type="hidden" name="orderBy" value="@param.orderBy" class="h-value order">
				<input type="hidden" name="state"   value="@param.state">
				<input type="text"   name="filter"  class="text" placeholder="현재 프로젝트에서 검색"><!-- 
				 --><button type="submit" class="btn search-btn">@Messages("issue.search")</button>
                <a href="#advanced-search-form" class="btn-advanced"><i class="ico"></i>@Messages("issue.advancedSearch")</a>
                </form>
                
				<div id="advanced-search-form" class="srch-advanced form-horizontal">
					<fieldset class="properties">
						<div class="control-group">
							<label class="control-label">@Messages("author")</label>
							<div class="controls">
								<input type="text" name="authorLoginId" class="input-medium">
							</div>
						</div>
						<div class="control-group">
							<label class="control-label">@Messages("assignee")</label>
							<div class="controls" data-toggle="buttons-radio">
								<button type="button" class="btn" data-assigneeId="0">@Messages("none")</button>
								@for(assignee <- Assignee.finder.where.eq("project.id", project.id).findSet) {
								<button type="button" class="btn" data-assigneeId="@assignee.user.id">
									@User.find.byId(assignee.user.id).name <img class="user-picture" src="@urlToPicture(User.find.byId(assignee.user.id).email, 16)">
								</button>
								}
							</div>
						</div>
						<div class="control-group">
							<label class="control-label">@Messages("milestone")</label>
							<div class="controls" data-toggle="buttons-radio">
								<button type="button" class="btn" data-milestoneId="0">@Messages("none")</button>
								@for(milestone <- Milestone.findByProjectId(project.id)) {
								<button type="button" class="btn" data-milestoneId="@milestone.id">@milestone.title</button>
								}
							</div>
						</div>
					</fieldset>
					<!-- issue.label module make 'labels' fieldset as label filter and editor -->
					<fieldset class="labels"></fieldset>
				</div>
				
				
			</div>
		</div>
	</div>

	<div class="filter-wrap board">
		<div class="filters">
			<a href="@urlToList&sortBy=state&orderBy=asc" class="filter"><i class="ico btn-gray-arrow"></i>@Messages("order.state")</a>
			<a href="@urlToList&sortBy=date&orderBy=asc" class="filter"><i class="ico btn-gray-arrow"></i>@Messages("order.date")</a>
			<a href="@urlToList&sortBy=numOfComments&orderBy=asc" class="filter active"><i class="ico btn-gray-arrow down"></i>@Messages("order.comments")</a>
		</div>
	</div>

@if(currentPage.getList().size() > 0){
	<ol class="issue-list">
		@for(issue <- currentPage.getList){
	    <li class="issue">
	        <div class="num"><a href="@routes.IssueApp.issue(project.owner, project.name, issue.id)">@issue.id</a></div>
	        <div class="attach-wrap">
	        	@if(Attachment.findByContainer(ResourceType.ISSUE_POST, issue.id).size > 0){
	        	<i class="ico ico-clip"></i>
	        	}
	        </div>
	        <div class="contents">
	            <p class="title">
	            	<a href="@routes.IssueApp.issue(project.owner, project.name, issue.id)">@issue.title</a>
	            	@** TODO: label 을 <button> 태그를 사용하는게 맞는지 검토 필요 **@
					@for(label <- issue.labels.toList.sortBy(r => (r.category, r.name))) {
                		<button class="issue-label" labelId="@label.id" data-color="@label.color">@label.name</button>
              		}
	            </p>
	            <p class="infos nm">by <a href="@routes.UserApp.userInfo(issue.authorLoginId)" class="author">@Option(issue.authorLoginId).orElse(Option(Messages("issue.noAuthor"))).get</a><!-- 
	             --><span class="date">@agoString(issue.ago)</span></p>
	        </div>
	        <div class="right-panel">
	        	<div class="state @issue.state.toString.toLowerCase">@Messages(issue.state.state)</div>
	            <div class="comment-wrap">
	                <i class="ico ico-comment-bubble"></i><span class="num">@issue.comments.size()</span>
	            </div>
	            <a href="@routes.UserApp.userInfo(issue.authorLoginId)" class="author-avatar img-rounded pull-right"><!-- 
	             --><img src="@User.findByLoginId(issue.authorLoginId).avatarUrl" width="32" height="32" alt="@issue.authorName"></a>
	        </div>
	    </li>
	    }
	</ol>
} else {
	<div class="error-wrap">
		<i class="ico ico-err1"></i>
		<p>@Messages("issue.is.empty")</p>
	</div>
}
=======
<style>
@@IMPORT url("/assets/stylesheets/issue.css");
</style>
<div class="page-padding">
  @pageTitle(project,"Issue")
  <!--<ul class="breadcrumb project-name">
      <li><a href="#">@project.owner</a><span class="divider">/</span></li>
      <li class="active"><a href="#">@project.name</a></li>
  </ul>-->

  <div class="dashboard">
    <dl class="row-fluid">
      @for(state <- Array(State.ALL, State.OPEN, State.CLOSED)) {
      <div class="span4 @if(state.state == param.state) { active }"><a href="@routes.IssueApp.issues(project.owner, project.name, state.state)"><dt><b>@state.name</b> issues</dt><dd class="@state.state inner-shadow pull-right">@Issue.countIssues(project.id, state)</dd></a></div>
      }
    </dl>

    <hr/>
    <form class="form-horizontal form-search" action="@routes.IssueApp.issues(project.owner, project.name, param.state)" method="GET">
      <input type="hidden" name="orderDir" value="@param.orderDir" class="h-value order">
      <input type="hidden" name="state" value="@param.state">
      <button type="button" id="advanced-search" class="btn btn-small btn-flat" data-toggle="button">@Messages("issue.advancedSearch")</button>
      <a href="@routes.IssueApp.issues(project.owner, project.name, param.state, "xls")" class="btn btn-small btn-flat">@Messages("issue.downloadAsExcel")</a>
      <div class="input-append pull-right">
        <input name="filter" class="span2" id="appendedInputButton" size="16" type="text"><button class="btn" type="submit"  placeholder="현재 게시글에서 검색">@Messages("issue.search")</button>
      </div>
    <div class="form-horizontal" id="advanced-search-form">
      <fieldset class="properties">
        <div class="control-group">
          <label class="control-label">@Messages("author")</label>
          <div class="controls">
            <input type="text" name="authorLoginId" class="input-medium">
          </div>
        </div>
        <div class="control-group">
          <label class="control-label">@Messages("assignee")</label>
          <div class="controls" data-toggle="buttons-radio">
            <button type="button" class="btn" assigneeId="0">@Messages("none")</button>
            @for(assignee <- Assignee.finder.where.eq("project.id", project.id).findSet) {
              <button type="button" class="btn" assigneeId="@assignee.user.id">@User.find.byId(assignee.user.id).name <img class="user-picture" src="@urlToPicture(User.find.byId(assignee.user.id).email, 16)"></button>
            }
          </div>
        </div>
        <div class="control-group">
          <label class="control-label">@Messages("milestone")</label>
          <div class="controls" data-toggle="buttons-radio">
            <button type="button" class="btn" milestoneId="0">@Messages("none")</button>
            @for(milestone <- Milestone.findByProjectId(project.id)) {
              <button type="button" class="btn" milestoneId="@milestone.id">@milestone.title</button>
            }
          </div>
        </div>
      </fieldset>
      <!-- issue.label module make 'labels' fieldset as label filter and editor -->
      <fieldset class="labels"></fieldset>
    </div>
    </form>

  </div>

  @if( currentPage.getList().size() != 0 ){
  <p class="ordering">
    @ordering(Messages("order.state"), "state")
    @ordering(Messages("order.date"), "date")
    @ordering(Messages("order.comments"), "numOfComments")
  </p>
  }
  <table class="table issue-list">
    <tbody>

      @for(issue <- currentPage.getList){
        <tr>
          <td class="no">@issue.id</td>
          <td class="attachmend attached">@if(Attachment.findByContainer(ResourceType.ISSUE_POST, issue.id).size > 0){<span class="icon-file"/>}</td>
          <td class="info">
            <p>
              <a href="@routes.IssueApp.issue(project.owner, project.name, issue.id)">@issue.title</a>

              @for(label <- issue.labels.toList.sortBy(r => (r.category, r.name))) {
                <button class="issue-label" labelId="@label.id" data-color="@label.color">@label.name</button>
              }
            </p>
            <p class="author">by <a href="@routes.UserApp.userInfo(issue.authorLoginId)">@Option(issue.authorLoginId).orElse(Option(Messages("issue.noAuthor"))).get</a> @agoString(issue.ago)</p>
          </td>
          <td class="state @issue.state.toString.toLowerCase">@Messages(issue.state.state)</td>
          <td class="comments">
            <i class="ico ico-comment-bubble"></i>
            <span class="num">@issue.comments.size()</span>
          </td>
          <td class="assignee">
            <a href="@routes.UserApp.userInfo(issue.authorLoginId)">
            <img class="user-picture" src="@User.findByLoginId(issue.authorLoginId).avatarUrl" width="34" height="34" alt="@issue.authorName"></a>
          </td>
>>>>>>> 3d4424da

	<div class="write-btn-wrap">
		<a href="@routes.IssueApp.issues(project.owner, project.name, param.state, "xls")" class="n-btn med white btn-save-xls"><i class="ico ico-download"></i>@Messages("issue.downloadAsExcel")</a>
		<a href="@routes.IssueApp.newIssueForm(project.owner, project.name)" class="n-btn med orange">@Messages("issue.menu.new")</a>
	</div>

	<div id="pagination">
		<!-- pagination.js will fill here. -->
	</div>
</div>

<script type="text/javascript">
	$(document).ready(function(){
		var htOptLabel = {
			"bEditable"    : true,
			"sURLLabels"   : "@routes.IssueLabelApp.labels(project.owner, project.name)", 
			"sURLPost"     : "@routes.IssueLabelApp.newLabel(project.owner, project.name)"
		};				

		$hive.loadModule("issue.List", {
			"elPagination": $("#pagination"),
			"nTotalPages" : @currentPage.getTotalPageCount,
			"htOptLabel"  : htOptLabel
		});
	});  
</script>
</div>
}<|MERGE_RESOLUTION|>--- conflicted
+++ resolved
@@ -1,4 +1,4 @@
-@(title: String, currentPage: com.avaje.ebean.Page[Issue], param:IssueApp.SearchCondition, project:Project)
+@(title: String, currentPage: com.avaje.ebean.Page[Issue], param:support.SearchCondition, project:Project)
 
 @import helper._
 @implicitFieldConstructor = @{ FieldConstructor(twitterBootstrapInput.render) } 
@@ -7,39 +7,32 @@
 
 @urlToList = {@routes.IssueApp.issues(project.owner, project.name, param.state, "html", currentPage.getPageIndex + 1)}
 
-<<<<<<< HEAD
 @**
 @ordering(label:String, sortBy:String) = {
   @if(sortBy == param.sortBy) {
     @if(param.orderBy == "desc") {
       <a selected href="@urlToList&sortBy=@sortBy&orderBy=asc">▼@label</a>
-=======
-@ordering(label:String, orderBy:String) = {
-  @if(orderBy == param.orderBy) {
-    @if(param.orderDir == "desc") {
-      <a selected href="@urlToList&orderBy=@orderBy&orderDir=asc">▼@label</a>
->>>>>>> 3d4424da
     } else {
-      <a selected href="@urlToList&orderBy=@orderBy&orderDir=desc">▲@label</a>
+      <a selected href="@urlToList&sortBy=@sortBy&orderBy=desc">▲@label</a>
     }
   } else {
-    <a href="@urlToList&orderBy=@orderBy">@label</a>
+    <a href="@urlToList&sortBy=@sortBy">@label</a>
   }
 }
 
-@header(label:String, orderBy:String) = {
+@header(label:String, sortBy:String) = {
     <th>
-        @if(orderBy == param.orderBy){
+        @if(sortBy == param.sortBy){
             @(param.state = "")
-            @if(param.orderDir == "desc"){
-                <a class="th-sort" href="@routes.IssueApp.issues(project.owner, project.name, param.state)&orderBy=@orderBy&orderDir=asc" data-sort-by="@orderBy">@label</a>
+            @if(param.orderBy == "desc"){
+                <a class="th-sort" href="@routes.IssueApp.issues(project.owner, project.name, param.state)&sortBy=@sortBy&orderBy=asc" data-sort-by="@sortBy">@label</a>
                 <i class="icon-chevron-down"></i>
             } else {
-                <a class="th-sort" href="@routes.IssueApp.issues(project.owner, project.name, param.state)&orderBy=@orderBy&orderBY=desc" data-sort-by="@orderBy">@label</a>
+                <a class="th-sort" href="@routes.IssueApp.issues(project.owner, project.name, param.state)&sortBy=@sortBy&orderBY=desc" data-sort-by="@sortBy">@label</a>
                 <i class="icon-chevron-up"></i>
             }
         } else {
-            <a class="th-sort" href="@routes.IssueApp.issues(project.owner, project.name, param.state)&orderBy=@orderBy" data-sort-by="@orderBy">@label</a>
+            <a class="th-sort" href="@routes.IssueApp.issues(project.owner, project.name, param.state)&sortBy=@sortBy" data-sort-by="@sortBy">@label</a>
         }
     </th>
 }
@@ -48,7 +41,6 @@
 @main(Messages(title), project, utils.MenuType.ISSUE){
 <div class="page">
 
-<<<<<<< HEAD
 	@views.html.prjmenu(project, utils.MenuType.ISSUE, "main-menu-only")
 	
 	<div class="header-wrap">
@@ -156,101 +148,6 @@
 		<p>@Messages("issue.is.empty")</p>
 	</div>
 }
-=======
-<style>
-@@IMPORT url("/assets/stylesheets/issue.css");
-</style>
-<div class="page-padding">
-  @pageTitle(project,"Issue")
-  <!--<ul class="breadcrumb project-name">
-      <li><a href="#">@project.owner</a><span class="divider">/</span></li>
-      <li class="active"><a href="#">@project.name</a></li>
-  </ul>-->
-
-  <div class="dashboard">
-    <dl class="row-fluid">
-      @for(state <- Array(State.ALL, State.OPEN, State.CLOSED)) {
-      <div class="span4 @if(state.state == param.state) { active }"><a href="@routes.IssueApp.issues(project.owner, project.name, state.state)"><dt><b>@state.name</b> issues</dt><dd class="@state.state inner-shadow pull-right">@Issue.countIssues(project.id, state)</dd></a></div>
-      }
-    </dl>
-
-    <hr/>
-    <form class="form-horizontal form-search" action="@routes.IssueApp.issues(project.owner, project.name, param.state)" method="GET">
-      <input type="hidden" name="orderDir" value="@param.orderDir" class="h-value order">
-      <input type="hidden" name="state" value="@param.state">
-      <button type="button" id="advanced-search" class="btn btn-small btn-flat" data-toggle="button">@Messages("issue.advancedSearch")</button>
-      <a href="@routes.IssueApp.issues(project.owner, project.name, param.state, "xls")" class="btn btn-small btn-flat">@Messages("issue.downloadAsExcel")</a>
-      <div class="input-append pull-right">
-        <input name="filter" class="span2" id="appendedInputButton" size="16" type="text"><button class="btn" type="submit"  placeholder="현재 게시글에서 검색">@Messages("issue.search")</button>
-      </div>
-    <div class="form-horizontal" id="advanced-search-form">
-      <fieldset class="properties">
-        <div class="control-group">
-          <label class="control-label">@Messages("author")</label>
-          <div class="controls">
-            <input type="text" name="authorLoginId" class="input-medium">
-          </div>
-        </div>
-        <div class="control-group">
-          <label class="control-label">@Messages("assignee")</label>
-          <div class="controls" data-toggle="buttons-radio">
-            <button type="button" class="btn" assigneeId="0">@Messages("none")</button>
-            @for(assignee <- Assignee.finder.where.eq("project.id", project.id).findSet) {
-              <button type="button" class="btn" assigneeId="@assignee.user.id">@User.find.byId(assignee.user.id).name <img class="user-picture" src="@urlToPicture(User.find.byId(assignee.user.id).email, 16)"></button>
-            }
-          </div>
-        </div>
-        <div class="control-group">
-          <label class="control-label">@Messages("milestone")</label>
-          <div class="controls" data-toggle="buttons-radio">
-            <button type="button" class="btn" milestoneId="0">@Messages("none")</button>
-            @for(milestone <- Milestone.findByProjectId(project.id)) {
-              <button type="button" class="btn" milestoneId="@milestone.id">@milestone.title</button>
-            }
-          </div>
-        </div>
-      </fieldset>
-      <!-- issue.label module make 'labels' fieldset as label filter and editor -->
-      <fieldset class="labels"></fieldset>
-    </div>
-    </form>
-
-  </div>
-
-  @if( currentPage.getList().size() != 0 ){
-  <p class="ordering">
-    @ordering(Messages("order.state"), "state")
-    @ordering(Messages("order.date"), "date")
-    @ordering(Messages("order.comments"), "numOfComments")
-  </p>
-  }
-  <table class="table issue-list">
-    <tbody>
-
-      @for(issue <- currentPage.getList){
-        <tr>
-          <td class="no">@issue.id</td>
-          <td class="attachmend attached">@if(Attachment.findByContainer(ResourceType.ISSUE_POST, issue.id).size > 0){<span class="icon-file"/>}</td>
-          <td class="info">
-            <p>
-              <a href="@routes.IssueApp.issue(project.owner, project.name, issue.id)">@issue.title</a>
-
-              @for(label <- issue.labels.toList.sortBy(r => (r.category, r.name))) {
-                <button class="issue-label" labelId="@label.id" data-color="@label.color">@label.name</button>
-              }
-            </p>
-            <p class="author">by <a href="@routes.UserApp.userInfo(issue.authorLoginId)">@Option(issue.authorLoginId).orElse(Option(Messages("issue.noAuthor"))).get</a> @agoString(issue.ago)</p>
-          </td>
-          <td class="state @issue.state.toString.toLowerCase">@Messages(issue.state.state)</td>
-          <td class="comments">
-            <i class="ico ico-comment-bubble"></i>
-            <span class="num">@issue.comments.size()</span>
-          </td>
-          <td class="assignee">
-            <a href="@routes.UserApp.userInfo(issue.authorLoginId)">
-            <img class="user-picture" src="@User.findByLoginId(issue.authorLoginId).avatarUrl" width="34" height="34" alt="@issue.authorName"></a>
-          </td>
->>>>>>> 3d4424da
 
 	<div class="write-btn-wrap">
 		<a href="@routes.IssueApp.issues(project.owner, project.name, param.state, "xls")" class="n-btn med white btn-save-xls"><i class="ico ico-download"></i>@Messages("issue.downloadAsExcel")</a>
