@(project: Project, commitId:String, patch: String)

@import playRepository.RepositoryService
@import java.net.URLEncoder

@main(Messages("code.commits") + " @" + commitId, project, utils.MenuType.CODE) {

<div class="page">

	@prjmenu(project, utils.MenuType.CODE, "main-menu-only")

	<ul class="nav nav-tabs">
		<li>
			<a href="@routes.CodeApp.codeBrowser(project.owner, project.name)">@Messages("code.files")</a>
		</li>
		<li class="active">
			<a href="@routes.CodeHistoryApp.historyUntilHead(project.owner, project.name)">@Messages("code.commits")</a>
		</li>
	</ul>

	<div class="bubble-wrap dark-gray repo-wrap">
		<div class="inner-bubble repo-info">
<<<<<<< HEAD
			<span class="clone-label"><strong class="@project.vcs">@project.vcs</strong>@Messages("code.repoUrl")</span><!-- 
			 --><input id="repositoryURL" type="text" class="text repo-url" readonly="readonly" value="@CodeApp.getURL(project.owner, project.name)"><!-- 
=======
			<span class="clone-label"><strong class="@project.vcs">@project.vcs</strong>@Messages("code.repoUrl")</span><!--
			 --><input id="repositoryURL" type="text" class="text repo-url" readonly="readonly" value="@CodeApp.getURL(project.owner, project.name)"><!--
>>>>>>> 53d89320
             --><a id="copyURL" href="#!/copy-url" class="copy-btn btn">COPY TO CLIPBOARD</a>

			<div id="branches" class="btn-group branches" data-name="branch" data-activate="manual">
				<button class="btn dropdown-toggle large" data-toggle="dropdown">
					<span class="d-label"></span>
					<span class="d-caret"><span class="caret"></span></span>
				</button>
				@defining(RepositoryService.getRepository(project).getBranches()) { branches =>
					@if(branches.length > 0) {
					<ul class="dropdown-menu">
						@branches.map { branch =>
							@defining(routes.CodeHistoryApp.history(project.owner, project.name, URLEncoder.encode(branch, "UTF-8"))) { url =>
							<li><a href="@url">@branch</a></li>
							}
						}
					</ul>
					}
				}
			</div>
		</div>
		<hr class="double-sp" />

		<div class="code-browse-wrap">
			<div class="code-browse-header">
				@Messages("code.commits")
				<strong class="commitId">@@@commitId</strong>
			</div>
			<div id="commit">
<<<<<<< HEAD
		    	<pre class="diff"><code>@patch</code></pre>
			</div>
		</div>
	</div>
	
=======
			<pre class="diff"><code>@patch</code></pre>
			</div>
		</div>
	</div>

>>>>>>> 53d89320
	<a href="javascript: history.back();" class="nbtn medium pull-right">@Messages("button.list")</a>
</div>

<link rel="stylesheet" type="text/css" href="/assets/stylesheets/hljsstyles/monokai.css" />

<script type="text/javascript" src="/assets/javascripts/lib/hljs/hljs.js"></script>
<script type="text/javascript" src="/assets/javascripts/lib/hljs/hljs.jquery.js"></script>
<script type="text/javascript" src="/assets/javascripts/lib/hljs/languages/allinone.js"></script>
<script type="text/javascript">
	$(document).ready(function(){
		$("code").highlight('diff');
	});
</script>

}<|MERGE_RESOLUTION|>--- conflicted
+++ resolved
@@ -20,13 +20,8 @@
 
 	<div class="bubble-wrap dark-gray repo-wrap">
 		<div class="inner-bubble repo-info">
-<<<<<<< HEAD
 			<span class="clone-label"><strong class="@project.vcs">@project.vcs</strong>@Messages("code.repoUrl")</span><!-- 
 			 --><input id="repositoryURL" type="text" class="text repo-url" readonly="readonly" value="@CodeApp.getURL(project.owner, project.name)"><!-- 
-=======
-			<span class="clone-label"><strong class="@project.vcs">@project.vcs</strong>@Messages("code.repoUrl")</span><!--
-			 --><input id="repositoryURL" type="text" class="text repo-url" readonly="readonly" value="@CodeApp.getURL(project.owner, project.name)"><!--
->>>>>>> 53d89320
              --><a id="copyURL" href="#!/copy-url" class="copy-btn btn">COPY TO CLIPBOARD</a>
 
 			<div id="branches" class="btn-group branches" data-name="branch" data-activate="manual">
@@ -55,19 +50,11 @@
 				<strong class="commitId">@@@commitId</strong>
 			</div>
 			<div id="commit">
-<<<<<<< HEAD
 		    	<pre class="diff"><code>@patch</code></pre>
 			</div>
 		</div>
 	</div>
 	
-=======
-			<pre class="diff"><code>@patch</code></pre>
-			</div>
-		</div>
-	</div>
-
->>>>>>> 53d89320
 	<a href="javascript: history.back();" class="nbtn medium pull-right">@Messages("button.list")</a>
 </div>
 
