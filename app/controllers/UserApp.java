package controllers;

<<<<<<< HEAD
import models.*;
import play.data.*;
import play.mvc.*;
import utils.*;
import views.html.*;

import java.util.regex.*;
=======
import models.User;

import org.apache.shiro.authc.UsernamePasswordToken;
import org.apache.shiro.crypto.RandomNumberGenerator;
import org.apache.shiro.crypto.SecureRandomNumberGenerator;
import org.apache.shiro.crypto.hash.Sha256Hash;
import org.apache.shiro.util.ByteSource;

import play.Logger;
import play.data.Form;
import play.mvc.Controller;
import play.mvc.Http.Cookie;
import play.mvc.Result;
import utils.Constants;
import views.html.login;
import views.html.signup;
>>>>>>> 619e11d0

public class UserApp extends Controller {
	public static final String SESSION_USERID = "userId";
	public static final String SESSION_USERNAME = "userName";
	public static final String SUBJECT = "nforge.subject";

	public static User anonymous = new User();

	public static Result login() {
		// Remember Me
		Cookie cookie = request().cookies().get(SUBJECT);
		if (cookie != null) {
			String value = cookie.value();
			Logger.debug(value);
			String[] subject = value.split(":");

			User user = User.findByLoginId(subject[0]);
			setUserInfoInSession(user);
			return redirect(routes.Application.index());
		}

		return ok(login.render("title.login", form(User.class)));
	}

	public static Result logout() {
		session().clear();
		response().discardCookies(SUBJECT);

		flash(Constants.SUCCESS, "user.logout.success");
		return redirect(routes.Application.index());
	}

	public static Result authenticate() {
		User sourceUser = form(User.class).bindFromRequest().get();
		
		UsernamePasswordToken token = new UsernamePasswordToken(sourceUser.loginId,
				sourceUser.password);
		token.setRememberMe(sourceUser.rememberMe);
		// Subject currentUser = SecurityUtils.getSubject();
		
		User authenticate = authenticate(sourceUser);
		
		if(authenticate!=null) {
			setUserInfoInSession(authenticate);
			if (sourceUser.rememberMe) {
				rememberMe(authenticate);
			}
			return redirect(routes.Application.index());
		}

		flash(Constants.WARNING, "user.login.failed");
		return redirect(routes.UserApp.login());
	}
	
	public static User authenticate(User user) {
		User targetUser = User.findByLoginId(user.loginId);
		if (targetUser != null) {
			if (targetUser.password.equals(hashedPassword(user.password,
					targetUser.passwordSalt))) {
				return targetUser;
			}
		}
			
		return null;
	}
	
	private static String hashedPassword(String plaintextPassword,
			String passwordSalt) {
		return new Sha256Hash(plaintextPassword,
				ByteSource.Util.bytes(passwordSalt), 1024).toBase64();
	}

	private static void rememberMe(User user) {
		response().setCookie(SUBJECT, user.loginId + ":" + "123456789");
		Logger.debug("remember me enabled");
	}

	public static Result signup() {
		return ok(signup.render("title.signup", form(User.class)));
	}

	public static Result saveUser() {
		Form<User> newUserForm = form(User.class).bindFromRequest();
		validate(newUserForm);
		if (newUserForm.hasErrors())
			return badRequest(signup.render("title.signup", newUserForm));
		else {
			User user = newUserForm.get();
			User.create(hashedPassword(user));

			setUserInfoInSession(user);
			return redirect(routes.Application.index());
		}
	}

	public static User hashedPassword(User user) {
		RandomNumberGenerator rng = new SecureRandomNumberGenerator();
		user.passwordSalt = rng.nextBytes().getBytes().toString();
		user.password = new Sha256Hash(user.password,
				ByteSource.Util.bytes(user.passwordSalt), 1024).toBase64();

		return user;
	}

	public static void setUserInfoInSession(User user) {
		session(SESSION_USERID, String.valueOf(user.id));
		session(SESSION_USERNAME, user.name);
	}

	// FIXME
	public static User currentUser() {
		String userId = session().get(SESSION_USERID);
		if (userId == null) {
			return anonymous;
		}
		return User.findById(Long.valueOf(userId));
	}

	public static void validate(Form<User> newUserForm) {
		// loginId가 빈 값이 들어오면 안된다.
		if (newUserForm.field("loginId").value() == "") {
			newUserForm.reject("loginId", "user.wrongloginId.alert");
		}

		// password가 빈 값이 들어오면 안된다.
		if (newUserForm.field("password").value() == "") {
			newUserForm.reject("password", "user.wrongPassword.alert");
		}

		// 중복된 loginId로 가입할 수 없다.
		if (User.isLoginId(newUserForm.field("loginId").value())) {
			newUserForm.reject("loginId", "user.loginId.duplicate");
		}
	}
}<|MERGE_RESOLUTION|>--- conflicted
+++ resolved
@@ -1,14 +1,5 @@
 package controllers;
 
-<<<<<<< HEAD
-import models.*;
-import play.data.*;
-import play.mvc.*;
-import utils.*;
-import views.html.*;
-
-import java.util.regex.*;
-=======
 import models.User;
 
 import org.apache.shiro.authc.UsernamePasswordToken;
@@ -25,7 +16,6 @@
 import utils.Constants;
 import views.html.login;
 import views.html.signup;
->>>>>>> 619e11d0
 
 public class UserApp extends Controller {
 	public static final String SESSION_USERID = "userId";
