package controllers;

import actions.AnonymousCheckAction;
<<<<<<< HEAD
import actions.DefaultProjectCheckAction;
=======
import actions.NullProjectCheckAction;
>>>>>>> ab48cdd9

import com.avaje.ebean.ExpressionList;
import com.avaje.ebean.Junction;
import com.avaje.ebean.Page;

import controllers.annotation.IsAllowed;
import info.schleichardt.play2.mailplugin.Mailer;
import models.*;
import models.Project.State;
import models.enumeration.Operation;
import models.enumeration.RequestState;
import models.enumeration.ResourceType;
import models.enumeration.RoleType;

import org.apache.commons.collections.CollectionUtils;
import org.apache.commons.lang.exception.ExceptionUtils;
import org.apache.commons.lang3.StringUtils;
import org.apache.commons.mail.HtmlEmail;
import org.codehaus.jackson.JsonNode;
import org.codehaus.jackson.node.ObjectNode;
import org.eclipse.jgit.api.errors.GitAPIException;
import org.eclipse.jgit.api.errors.NoHeadException;
import org.jsoup.Jsoup;
import org.tmatesoft.svn.core.SVNException;

<<<<<<< HEAD
=======
import play.Logger;
>>>>>>> ab48cdd9
import play.data.Form;
import play.data.validation.ValidationError;
import play.db.ebean.Transactional;
import play.i18n.Messages;
import play.libs.Json;
import play.mvc.Controller;
import play.mvc.Http;
import play.mvc.Http.MultipartFormData;
import play.mvc.Http.MultipartFormData.FilePart;
import play.mvc.Result;
import play.mvc.With;
import playRepository.Commit;
import playRepository.PlayRepository;
import playRepository.RepositoryService;
import scala.reflect.io.FileOperationException;
import utils.*;
import validation.ExConstraints.RestrictedValidator;
import views.html.project.create;
import views.html.project.delete;
import views.html.project.home;
import views.html.project.setting;
import views.html.project.transfer;

import javax.servlet.ServletException;

import java.io.IOException;
import java.security.NoSuchAlgorithmException;
import java.util.*;

import static play.data.Form.form;
import static play.libs.Json.toJson;
import static utils.LogoUtil.*;


/**
 * ProjectApp
 *
 */
public class ProjectApp extends Controller {

<<<<<<< HEAD
    private static final int ISSUE_MENTION_SHOW_LIMIT = 1000;

    private static final int LOGO_FILE_LIMIT_SIZE = 1024*1000*5; //5M

    /** 프로젝트 로고로 사용할 수 있는 이미지 확장자 */
    public static final String[] LOGO_TYPE = {"jpg", "jpeg", "png", "gif", "bmp"};

=======
>>>>>>> ab48cdd9
    /** 자동완성에서 보여줄 최대 프로젝트 개수 */
    private static final int MAX_FETCH_PROJECTS = 1000;

    private static final int COMMIT_HISTORY_PAGE = 0;

    private static final int COMMIT_HISTORY_SHOW_LIMIT = 10;

    private static final int RECENLTY_ISSUE_SHOW_LIMIT = 10;

    private static final int RECENLTY_POSTING_SHOW_LIMIT = 10;

    private static final int RECENT_PULL_REQUEST_SHOW_LIMIT = 10;

    private static final int PROJECT_COUNT_PER_PAGE = 10;

    private static final String HTML = "text/html";

    private static final String JSON = "application/json";

    /**
     * getProject
     * @param userName
     * @param projectName
     * @return
     */
    public static Project getProject(String userName, String projectName) {
        return Project.findByOwnerAndProjectName(userName, projectName);
    }

    @With(AnonymousCheckAction.class)
    @IsAllowed(Operation.UPDATE)
    public static Result projectOverviewUpdate(String ownerId, String projectName){
        JsonNode json = request().body().asJson();
        Project targetProject = Project.findByOwnerAndProjectName(ownerId, projectName);
        ObjectNode result = Json.newObject();
        if (targetProject == null) {
            return notFound(ErrorViews.NotFound.render("error.notfound"));
        }
        targetProject.overview = json.findPath("overview").getTextValue();
        targetProject.save();
        result.put("overview", targetProject.overview);
        return ok(result);
    }

    /**
     * 프로젝트 Home 페이지를 처리한다.<p />
     *
     * {@code loginId}와 {@code projectName}으로 프로젝트 정보를 가져온다.<br />
     * 읽기 권한이 없을 경우는 unauthorized로 응답한다.<br />
     * 해당 프로젝트의 최근 커밋, 이슈, 포스팅 목록을 가져와서 히스토리를 만든다.<br />
     *
     * @param loginId
     * @param projectName
     * @return 프로젝트 정보
     * @throws IOException Signals that an I/O exception has occurred.
     * @throws ServletException the servlet exception
     * @throws SVNException the svn exception
     * @throws GitAPIException the git api exception
     */
    @IsAllowed(Operation.READ)
    public static Result project(String loginId, String projectName)
            throws IOException, ServletException, SVNException, GitAPIException {
        Project project = Project.findByOwnerAndProjectName(loginId, projectName);
        List<History> histories = getProjectHistory(loginId, project);

        UserApp.currentUser().visits(project);

        String tabId = StringUtils.defaultIfBlank(request().getQueryString("tabId"), "readme");
        String titleMessage;

        switch(tabId) {
            case "history":
                titleMessage = "project.history.recent";
                break;
            case "dashboard":
                titleMessage = "title.projectDashboard";
                break;
            default:
            case "readme":
                titleMessage = "title.projectHome";
                break;
        }

        return ok(home.render(titleMessage, project, histories, tabId));
    }

    /**
     * {@code project}의 최근 커밋, 이슈, 포스팅 목록을 가져와서 히스토리를 만든다
     *
     * @param loginId
     * @param project
     * @return 프로젝트 히스토리 정보
     * @throws IOException Signals that an I/O exception has occurred.
     * @throws ServletException the servlet exception
     * @throws SVNException the svn exception
     * @throws GitAPIException the git api exception
     */
    private static List<History> getProjectHistory(String loginId, Project project)
            throws IOException, ServletException, SVNException, GitAPIException {
        project.fixInvalidForkData();

        PlayRepository repository = RepositoryService.getRepository(project);

        List<Commit> commits = null;

        try {
            commits = repository.getHistory(COMMIT_HISTORY_PAGE, COMMIT_HISTORY_SHOW_LIMIT, null, null);
        } catch (NoHeadException e) {
            // NOOP
        }

        List<Issue> issues = Issue.findRecentlyCreated(project, RECENLTY_ISSUE_SHOW_LIMIT);
        List<Posting> postings = Posting.findRecentlyCreated(project, RECENLTY_POSTING_SHOW_LIMIT);
        List<PullRequest> pullRequests = PullRequest.findRecentlyReceived(project, RECENT_PULL_REQUEST_SHOW_LIMIT);

        List<History> histories = History.makeHistory(loginId, project, commits, issues, postings, pullRequests);

        return histories;
    }

    /**
     * 신규 프로젝트 생성 페이지로 이동한다.<p />
     *
     * 비로그인 상태({@link models.User#anonymous})이면 로그인 경고메세지와 함께 로그인페이지로 redirect 된다.<br />
     * 로그인 상태이면 프로젝트 생성 페이지로 이동한다.<br />
     *
     * @return 익명사용자이면 로그인페이지, 로그인 상태이면 프로젝트 생성페이지
     */
    public static Result newProjectForm() {
        if (UserApp.currentUser().isAnonymous()) {
            flash(Constants.WARNING, "user.login.alert");
            return redirect(routes.UserApp.loginForm());
        } else {
            List<OrganizationUser> orgUserList = OrganizationUser.findByAdmin(UserApp.currentUser().id);
            return ok(create.render("title.newProject", form(Project.class), orgUserList));
        }
    }

    /**
     * 프로젝트 설정(업데이트) 페이지로 이동한다.<p />
     *
     * {@code loginId}와 {@code projectName}으로 프로젝트 정보를 가져온다.<br />
     * 업데이트 권한이 없을 경우는 unauthorized로 응답한다.<br />
     *
     * @param loginId
     * @param projectName
     * @return 프로젝트 정보
     */
    @IsAllowed(Operation.UPDATE)
    public static Result settingForm(String loginId, String projectName) throws Exception {
        Project project = Project.findByOwnerAndProjectName(loginId, projectName);
        Form<Project> projectForm = form(Project.class).fill(project);
        PlayRepository repository = RepositoryService.getRepository(project);
        return ok(setting.render("title.projectSetting", projectForm, project, repository.getBranches()));
    }

    /**
     * 신규 프로젝트 생성(관리자Role 설정/코드 저장소를 생성)하고 Overview 페이지로 redirect 된다.<p />
     *
     * {@code loginId}와 {@code projectName}으로 프로젝트 정보를 조회하여 <br />
     * 프로젝트가 이미 존재할 경우 경고메세지와 함께 badRequest로 응답한다.<br />
     * 프로젝트폼 입력데이터에 오류가 있을 경우 경고메시지와 함께 badRequest로 응답한다.<br />
     *
     * @return 프로젝트 존재시 경고메세지, 입력폼 오류시 경고메세지, 프로젝트 생성시 프로젝트 정보
     * @throws Exception
     */
    @Transactional
    public static Result newProject() throws Exception {
<<<<<<< HEAD
        if( !AccessControl.isGlobalResourceCreatable(UserApp.currentUser()) ){
=======
        if(!AccessControl.isCreatable(UserApp.currentUser())){
>>>>>>> ab48cdd9
           return forbidden(ErrorViews.Forbidden.render("'" + UserApp.currentUser().name + "' has no permission"));
        }
        Form<Project> filledNewProjectForm = form(Project.class).bindFromRequest();

        String owner = filledNewProjectForm.field("owner").value();
        Organization organization = Organization.findByName(owner);
        User user = User.findByLoginId(owner);

        ValidationResult validation = validateForm(filledNewProjectForm, organization, user);
        if (validation.hasError()) {
            return validation.getResult();
        }

        Project project = filledNewProjectForm.get();
        if (Organization.isNameExist(owner)) {
            project.organization = organization;
        }
        ProjectUser.assignRole(UserApp.currentUser().id, Project.create(project), RoleType.MANAGER);
        RepositoryService.createRepository(project);
        return redirect(routes.ProjectApp.project(project.owner, project.name));
    }

    private static ValidationResult validateForm(Form<Project> newProjectForm, Organization organization, User user) {
        Result result = null;
        boolean hasError = false;
        List<OrganizationUser> orgUserList = OrganizationUser.findByAdmin(UserApp.currentUser().id);

        String owner = newProjectForm.field("owner").value();
        String name = newProjectForm.field("name").value();
        boolean ownerIsUser = User.isLoginIdExist(owner);
        boolean ownerIsOrganization = Organization.isNameExist(owner);

        if (!ownerIsUser && !ownerIsOrganization) {
            newProjectForm.reject("owner", "project.owner.invalidate");
            hasError = true;
            result = badRequest(create.render("title.newProject", newProjectForm, orgUserList));
        }

        if (ownerIsUser && UserApp.currentUser().id != user.id) {
            newProjectForm.reject("owner", "project.owner.invalidate");
            hasError = true;
            result = badRequest(create.render("title.newProject", newProjectForm, orgUserList));
        }

        if (ownerIsOrganization && !OrganizationUser.isAdmin(organization.id, UserApp.currentUser().id)) {
            hasError = true;
            result = forbidden(ErrorViews.Forbidden.render("'" + UserApp.currentUser().name + "' has no permission"));
        }

        if (Project.exists(owner, name)) {
            newProjectForm.reject("name", "project.name.duplicate");
            hasError = true;
            result = badRequest(create.render("title.newProject", newProjectForm, orgUserList));
        }

        if (newProjectForm.hasErrors()) {
            ValidationError error = newProjectForm.error("name");
            newProjectForm.reject("name", RestrictedValidator.message.equals(error.message()) ?
                    "project.name.reserved.alert" : "project.name.alert");
            hasError = true;
            result = badRequest(create.render("title.newProject", newProjectForm, orgUserList));
        }
        return new ValidationResult(result, hasError);
    }

    /**
     * 프로젝트 설정을 업데이트한다.<p />
     *
     * 업데이트 권한이 없을 경우 경고메세지와 함께 프로젝트 설정페이지로 redirect된다.<br />
     * {@code loginId}의 프로젝트중 변경하고자 하는 이름과 동일한 프로젝트명이 있으면 경고메세지와 함께 badRequest를 응답한다.<br />
     * 프로젝트 로고({@code filePart})가 이미지파일이 아니거나 제한사이즈(1MB) 보다 크다면 경고메세지와 함께 badRequest를 응답한다.<br />
     * 프로젝트 로고({@code filePart})가 이미지파일이고 제한사이즈(1MB) 보다 크지 않다면 첨부파일과 프로젝트 정보를 저장하고 프로젝트 설정(업데이트) 페이지로 이동한다.<br />
     *
     * @param loginId user login id
     * @param projectName the project name
     * @return
     * @throws IOException Signals that an I/O exception has occurred.
     * @throws NoSuchAlgorithmException the no such algorithm exception
     * @throws ServletException
     * @throws UnsupportedOperationException
     */
    @Transactional
    @IsAllowed(Operation.UPDATE)
    public static Result settingProject(String loginId, String projectName) throws IOException, NoSuchAlgorithmException, UnsupportedOperationException, ServletException {
        Form<Project> filledUpdatedProjectForm = form(Project.class).bindFromRequest();
        if (filledUpdatedProjectForm.hasErrors()) {
            ValidationError error = filledUpdatedProjectForm.error("name");
            flash(Constants.WARNING, RestrictedValidator.message.equals(error.message()) ?
                    "project.name.reserved.alert" : "project.name.alert");
            filledUpdatedProjectForm.reject("name");
            Project project = Project.find.byId(
                            Long.valueOf(filledUpdatedProjectForm.field("id").value()));
            PlayRepository repository = RepositoryService.getRepository(project);
            return badRequest(setting.render("title.projectSetting",
                    filledUpdatedProjectForm, project, repository.getBranches()));
        }
        Project updatedProject = filledUpdatedProjectForm.get();

        if (!Project.projectNameChangeable(updatedProject.id, loginId, updatedProject.name)) {
            flash(Constants.WARNING, "project.name.duplicate");
            filledUpdatedProjectForm.reject("name");
        }

        MultipartFormData body = request().body().asMultipartFormData();
        FilePart filePart = body.getFile("logoPath");

        if (!isEmptyFilePart(filePart)) {
            if(!isImageFile(filePart.getFilename())) {
                flash(Constants.WARNING, "project.logo.alert");
                filledUpdatedProjectForm.reject("logoPath");
            } else if (filePart.getFile().length() > LOGO_FILE_LIMIT_SIZE) {
                flash(Constants.WARNING, "project.logo.fileSizeAlert");
                filledUpdatedProjectForm.reject("logoPath");
            } else {
                Attachment.deleteAll(updatedProject.asResource());
                new Attachment().store(filePart.getFile(), filePart.getFilename(), updatedProject.asResource());
            }
        }

        Project project = Project.find.byId(updatedProject.id);
        PlayRepository repository = RepositoryService.getRepository(project);

        if (filledUpdatedProjectForm.hasErrors()) {
            return badRequest(setting.render("title.projectSetting",
                    filledUpdatedProjectForm, Project.find.byId(updatedProject.id), repository.getBranches()));
        }

        Map<String, String[]> data = body.asFormUrlEncoded();
        String defaultBranch = HttpUtil.getFirstValueFromQuery(data, "defaultBranch");
        if (defaultBranch != null) {
            repository.setDefaultBranch(defaultBranch);
        }

        if (!project.name.equals(updatedProject.name)) {
            if (!repository.renameTo(updatedProject.name)) {
                throw new FileOperationException("fail repository rename to " + project.owner + "/" + updatedProject.name);
            }
        }
        
        updatedProject.update();
        return redirect(routes.ProjectApp.settingForm(loginId, updatedProject.name));
    }

    /**
     * 프로젝트 삭제 페이지로 이동한다.<p />
     *
     * {@code loginId}와 {@code projectName}으로 프로젝트 정보를 가져온다.<br />
     * 업데이트 권한이 없을 경우는 unauthorized로 응답한다.<br />
     *
     * @param loginId user login id
     * @param projectName the project name
     * @return 프로젝트폼, 프로젝트 정보
     */
    @IsAllowed(Operation.DELETE)
    public static Result deleteForm(String loginId, String projectName) {
        Project project = Project.findByOwnerAndProjectName(loginId, projectName);
        Form<Project> projectForm = form(Project.class).fill(project);
        return ok(delete.render("title.projectDelete", projectForm, project));
    }

    /**
     * 프로젝트를 삭제한다.<p />
     *
     * {@code loginId}와 {@code projectName}으로 프로젝트 정보를 가져온다.<br />
     * 삭제 권한이 없을 경우는 경고 메시지와 함께 설정페이지로 redirect된다. <br />
     *
     * @param loginId the user login id
     * @param projectName the project name
     * @return the result
     * @throws Exception the exception
     */
    @Transactional
    @IsAllowed(Operation.DELETE)
    public static Result deleteProject(String loginId, String projectName) throws Exception {
        Project project = Project.findByOwnerAndProjectName(loginId, projectName);
        project.delete();
        RepositoryService.deleteRepository(project);

        // XHR 호출에 의한 경우라면 204 No Content 와 Location 헤더로 응답한다
        if(HttpUtil.isRequestedWithXHR(request())){
            response().setHeader("Location", routes.Application.index().toString());
            return status(204);
        }

        return redirect(routes.Application.index());
    }

    /**
     * 프로젝트 멤버설정 페이지로 이동한다.<p />
     *
     * {@code loginId}와 {@code projectName}으로 프로젝트 정보를 가져온다.<br />
     * 프로젝트 아이디로 해당 프로젝트의 멤버목록을 가져온다.<br />
     * 프로젝트 관련 Role 목록을 가져온다.<br />
     * 프로젝트 수정 권한이 없을 경우 unauthorized 로 응답한다<br />
     *
     * @param loginId the user login id
     * @param projectName the project name
     * @return 프로젝트, 멤버목록, Role 목록
     */
    @Transactional
    @IsAllowed(Operation.UPDATE)
    public static Result members(String loginId, String projectName) {
        Project project = Project.findByOwnerAndProjectName(loginId, projectName);
        project.cleanEnrolledUsers();
        return ok(views.html.project.members.render("title.projectMembers",
                ProjectUser.findMemberListByProject(project.id), project,
                Role.findProjectRoles()));
    }

    /**
     * 이슈나 게시판 본문, 댓글에서 보여줄 멘션 목록
     *
     * 대상
     * - 해당 프로젝트 멤버
     * - 해당 이슈/게시글 작성자
     * - 해당 이슈/게시글의 코멘트 작성자
     *
     * @param loginId
     * @param projectName
     * @param number 글번호
     * @param resourceType
     * @return
     */
    @IsAllowed(Operation.READ)
    public static Result mentionList(String loginId, String projectName, Long number, String resourceType) {
        String prefer = HttpUtil.getPreferType(request(), HTML, JSON);
        if (prefer == null) {
            return status(Http.Status.NOT_ACCEPTABLE);
        } else {
            response().setHeader("Vary", "Accept");
        }

        Project project = Project.findByOwnerAndProjectName(loginId, projectName);

        List<User> userList = new ArrayList<>();
        collectAuthorAndCommenter(project, number, userList, resourceType);
        addProjectMemberList(project, userList);
        userList.remove(UserApp.currentUser());
        List<Issue> issueList = getMentionIssueList(project);

        List<Map<String, String>> mentionList = new ArrayList<>();
        collectedUsersToMap(mentionList, userList);
        collectedIssuesToMap(mentionList, issueList);
        return ok(toJson(mentionList));
    }

    private static void collectedIssuesToMap(List<Map<String, String>> mentionList,
            List<Issue> issueList) {
        for (Issue issue : issueList) {
            Map<String, String> projectIssueMap = new HashMap<>();
            projectIssueMap.put("username", issue.getNumber().toString());
            projectIssueMap.put("name", issue.title);
            projectIssueMap.put("delimiter",  "#");
            mentionList.add(projectIssueMap);
        }
    }

    /**
     * 멘션에 노출될 이슈 목록
     *
     * {@code state}와 {@code createdDate} 내림차순으로 정렬하여 {@code ISSUE_MENTION_SHOW_LIMIT} 만큼 가져온다.
     *
     * @param project
     * @return
     */
    private static List<Issue> getMentionIssueList(Project project) {
        return Issue.finder.where()
                        .eq("project", project)
                        .orderBy("state desc, createdDate desc")
                        .setMaxRows(ISSUE_MENTION_SHOW_LIMIT)
                        .findList();
    }

    /**
     * CommitDiff 화면에서 코멘트 작성시 보여줄 멘션 목록
     *
     * 대상 (자신을 제외한)
     * - 프로젝트 멤버
     * - 커밋 작성자
     * - 해당 커밋에 코드 코멘트를 작성한 사람들
     *
     * @param ownerLoginId
     * @param projectName
     * @param commitId
     * @return
     * @throws IOException
     * @throws UnsupportedOperationException
     * @throws ServletException
     * @throws GitAPIException
     * @throws SVNException
     */
    @IsAllowed(Operation.READ)
    public static Result mentionListAtCommitDiff(String ownerLoginId, String projectName, String commitId, Long pullRequestId)
            throws IOException, UnsupportedOperationException, ServletException,
            SVNException {
        Project project = Project.findByOwnerAndProjectName(ownerLoginId, projectName);

        PullRequest pullRequest;
        Project fromProject = project;
        if( pullRequestId != -1 ){
            pullRequest = PullRequest.findById(pullRequestId);
            if( pullRequest != null) fromProject = pullRequest.fromProject;
        }

        Commit commit = RepositoryService.getRepository(fromProject).getCommit(commitId);

        List<User> userList = new ArrayList<>();
        addCommitAuthor(commit, userList);
        addCodeCommenters(commitId, fromProject.id, userList);
        addProjectMemberList(project, userList);
        userList.remove(UserApp.currentUser());
        List<Issue> issueList = getMentionIssueList(project);

        List<Map<String, String>> mentionList = new ArrayList<>();
        collectedUsersToMap(mentionList, userList);
        collectedIssuesToMap(mentionList, issueList);
        return ok(toJson(mentionList));
    }

    /**
     * Pull-Request에 대해 댓글을 달때 보여줄 멘션 리스트
     *
     * 대상 (자신을 제외한)
     * - 코멘트를 작성한 사람들
     * - Pull Request를 받는 프로젝트의 멤버
     * - Commit Author
     * - Pull Request 요청자
     *
     * @param ownerLoginId
     * @param projectName
     * @param commitId
     * @param pullRequestId
     * @return
     * @throws IOException
     * @throws UnsupportedOperationException
     * @throws ServletException
     * @throws GitAPIException
     * @throws SVNException
     */
    @IsAllowed(Operation.READ)
    public static Result mentionListAtPullRequest(String ownerLoginId, String projectName, String commitId, Long pullRequestId)
            throws IOException, UnsupportedOperationException, ServletException,
            SVNException {
        Project project = Project.findByOwnerAndProjectName(ownerLoginId, projectName);

        PullRequest pullRequest = PullRequest.findById(pullRequestId);
        List<User> userList = new ArrayList<>();

        addCommentAuthors(pullRequestId, userList);
        addProjectMemberList(project, userList);
        if(!commitId.isEmpty()) {
            addCommitAuthor(RepositoryService.getRepository(pullRequest.fromProject).getCommit(commitId), userList);
        }

        User contributor = pullRequest.contributor;
        if(!userList.contains(contributor)) {
            userList.add(contributor);
        }

        userList.remove(UserApp.currentUser());
        List<Issue> issueList = getMentionIssueList(project);

        List<Map<String, String>> mentionList = new ArrayList<>();
        collectedUsersToMap(mentionList, userList);
        collectedIssuesToMap(mentionList, issueList);
        return ok(toJson(mentionList));
    }

    private static void addCommentAuthors(Long pullRequestId, List<User> userList) {
        List<CommentThread> threads = PullRequest.findById(pullRequestId).commentThreads;
        for (CommentThread thread : threads) {
            for (ReviewComment comment : thread.reviewComments) {
                final User commenter = User.findByLoginId(comment.author.loginId);
                if(userList.contains(commenter)) {
                    userList.remove(commenter);
                }
                userList.add(commenter);
            }
        }
        Collections.reverse(userList);
    }

    @IsAllowed(Operation.DELETE)
    public static Result transferForm(String loginId, String projectName) {
        Project project = Project.findByOwnerAndProjectName(loginId, projectName);
        Form<Project> projectForm = form(Project.class).fill(project);
        return ok(transfer.render("title.projectTransfer", projectForm, project));
    }

    @Transactional
    @IsAllowed(Operation.DELETE)
    public static Result transferProject(String loginId, String projectName) throws Exception {
        Project project = Project.findByOwnerAndProjectName(loginId, projectName);
        String destination = request().getQueryString("owner");

        User destOwner = User.findByLoginId(destination);
        Organization destOrg = Organization.findByName(destination);
        if(destOwner.isAnonymous() && destOrg == null) {
            return badRequest(ErrorViews.BadRequest.render());
        }

        ProjectTransfer pt = null;
        // make a request to move to an user
        if(!destOwner.isAnonymous()) {
            pt = ProjectTransfer.requestNewTransfer(project, UserApp.currentUser(), destOwner.loginId);
        }
        // make a request to move to an group
        if(destOrg != null) {
            pt = ProjectTransfer.requestNewTransfer(project, UserApp.currentUser(), destOrg.name);
        }
        sendTransferRequestMail(pt);

        // if the request is sent by XHR, response with 204 204 No Content and Location header.
        String url = routes.ProjectApp.project(loginId, projectName).url();
        if(HttpUtil.isRequestedWithXHR(request())){
            response().setHeader("Location", url);
            return status(204);
        }

        return redirect(url);
    }

    @Transactional
    @With(AnonymousCheckAction.class)
    public static synchronized Result acceptTransfer(Long id, String confirmKey) throws IOException, ServletException {
        ProjectTransfer pt = ProjectTransfer.findValidOne(id);
        if(pt == null) {
            return notFound(ErrorViews.NotFound.render());
        }
        if(confirmKey == null || !pt.confirmKey.equals(confirmKey)) {
            return badRequest(ErrorViews.BadRequest.render());
        }

        if(!AccessControl.isAllowed(UserApp.currentUser(), pt.asResource(), Operation.ACCEPT)) {
            return forbidden(ErrorViews.Forbidden.render());
        }

        Project project = pt.project;

        // Change the project's name and move the repository.
        String newProjectName = Project.newProjectName(pt.destination, project.name);
        PlayRepository repository = RepositoryService.getRepository(project);
        repository.move(pt.sender.loginId, project.name, pt.destination, newProjectName);

        User newOwnerUser = User.findByLoginId(pt.destination);
        Organization newOwnerOrg = Organization.findByName(pt.destination);

        // Change the project's information.
        project.owner = pt.destination;
        project.name = newProjectName;
        if(newOwnerOrg != null) {
            project.organization = newOwnerOrg;
        }
        project.update();

        // Change roles.
        if(!newOwnerUser.isAnonymous()) {
            ProjectUser.assignRole(newOwnerUser.id, project.id, RoleType.MANAGER);
        }
        if(ProjectUser.isManager(pt.sender.id, project.id)) {
            ProjectUser.assignRole(pt.sender.id, project.id, RoleType.MEMBER);
        }

        // Change the tranfer's status to be accepted.
        pt.newProjectName = newProjectName;
        pt.accepted = true;
        pt.update();

        // If the opposite request is exists, delete it.
        ProjectTransfer.deleteExisting(project, pt.sender, pt.destination);

        return redirect(routes.ProjectApp.project(project.owner, project.name));
    }

    private static void sendTransferRequestMail(ProjectTransfer pt) {
        HtmlEmail email = new HtmlEmail();
        try {
            String acceptUrl = pt.getAcceptUrl();
            String message = Messages.get("transfer.message.hello", pt.destination) + "\n\n"
                    + Messages.get("transfer.message.detail", pt.project.name, pt.newProjectName, pt.project.owner, pt.destination) + "\n"
                    + Messages.get("transfer.message.link") + "\n\n"
                    + acceptUrl + "\n\n"
                    + Messages.get("transfer.message.deadline") + "\n\n"
                    + Messages.get("transfer.message.thank");

            email.setFrom(Config.getEmailFromSmtp(), pt.sender.name);
            email.addTo(Config.getEmailFromSmtp(), "Yobi");

            User to = User.findByLoginId(pt.destination);
            if(!to.isAnonymous()) {
                email.addBcc(to.email, to.name);
            }

            Organization org = Organization.findByName(pt.destination);
            if(org != null) {
                List<OrganizationUser> admins = OrganizationUser.findAdminsOf(org);
                for(OrganizationUser admin : admins) {
                    email.addBcc(admin.user.email, admin.user.name);
                }
            }

            email.setSubject(String.format("[%s] @%s wants to transfer project", pt.project.name, pt.sender.loginId));
            email.setHtmlMsg(Markdown.render(message));
            email.setTextMsg(message);
            email.setCharset("utf-8");
            email.addHeader("References", "<" + acceptUrl + "@" + Config.getHostname() + ">");
            email.setSentDate(pt.requested);
            Mailer.send(email);
            String escapedTitle = email.getSubject().replace("\"", "\\\"");
            String logEntry = String.format("\"%s\" %s", escapedTitle, email.getBccAddresses());
            play.Logger.of("mail").info(logEntry);
        } catch (Exception e) {
            Logger.warn("Failed to send a notification: "
                    + email + "\n" + ExceptionUtils.getStackTrace(e));
        }
    }

    private static void addCodeCommenters(String commitId, Long projectId, List<User> userList) {
        Project project = Project.find.byId(projectId);

        if (project.vcs == RepositoryService.VCS_GIT) {
            List<ReviewComment> comments = ReviewComment.find.where().eq("commitId",
                    commitId).eq("project.id", projectId).eq("pullRequest.id", null).findList();

            for (ReviewComment comment : comments) {
                User commentAuthor = User.findByLoginId(comment.author.loginId);
                if( userList.contains(commentAuthor) ) {
                    userList.remove(commentAuthor);
                }
                userList.add(commentAuthor);
            }
        } else {
            List<CommitComment> comments = CommitComment.find.where().eq("commitId",
                    commitId).eq("project.id", projectId).findList();

            for (CommitComment codeComment : comments) {
                User commentAuthor = User.findByLoginId(codeComment.authorLoginId);
                if( userList.contains(commentAuthor) ) {
                    userList.remove(commentAuthor);
                }
                userList.add(commentAuthor);
            }
        }

        Collections.reverse(userList);
    }

    private static void addCommitAuthor(Commit commit, List<User> userList) {
        if(!commit.getAuthor().isAnonymous() && !userList.contains(commit.getAuthor())) {
            userList.add(commit.getAuthor());
        }

        //fallback: additional search by email id
        if (commit.getAuthorEmail() != null){
            User authorByEmail = User.findByLoginId(commit.getAuthorEmail().substring(0, commit.getAuthorEmail().lastIndexOf("@")));
            if(!authorByEmail.isAnonymous() && !userList.contains(authorByEmail)) {
                userList.add(authorByEmail);
            }
        }
    }

    private static void collectAuthorAndCommenter(Project project, Long number, List<User> userList, String resourceType) {
        AbstractPosting posting;
        switch (ResourceType.getValue(resourceType)) {
            case ISSUE_POST:
                posting = AbstractPosting.findByNumber(Issue.finder, project, number);
                break;
            case BOARD_POST:
                posting = AbstractPosting.findByNumber(Posting.finder, project, number);
                break;
            default:
                return;
        }

        if(posting != null) {
            for(Comment comment: posting.getComments()) {
                User commentUser = User.findByLoginId(comment.authorLoginId);
                if (userList.contains(commentUser)) {
                    userList.remove(commentUser);
                }
                userList.add(commentUser);
            }
            Collections.reverse(userList); // recent commenter first!
            User postAuthor = User.findByLoginId(posting.authorLoginId);
            if( !userList.contains(postAuthor) ) {
                userList.add(postAuthor);
            }
        }
    }

    private static void collectedUsersToMap(List<Map<String, String>> users, List<User> userList) {
        for(User user: userList) {
            Map<String, String> projectUserMap = new HashMap<>();
            if(!user.loginId.equals(Constants.ADMIN_LOGIN_ID) && user != null){
                projectUserMap.put("username", user.loginId);
                projectUserMap.put("name", user.name);
                projectUserMap.put("image", user.avatarUrl());
                users.add(projectUserMap);
            }
        }
    }

    private static void addProjectMemberList(Project project, List<User> userList) {
        for(ProjectUser projectUser: project.projectUser) {
            if(!userList.contains(projectUser.user)){
                userList.add(projectUser.user);
            }
        }
    }

    /**
     * 프로젝트의 신규 멤버를 추가한다.<p />
     *
     * 입력폼 오류시 경고메세지와 함께 프로젝트 설정페이지로 redirect 된다.<br />
     * 입력폼으로부터 멤버로 추가한 사용자 정보를 가져온다.<br />
     * {@code loginId}와 {@code projectName}으로 프로젝트 정보를 가져온다.<br />
     * <br />
     * 현재 로그인 사용자가 UPDATE 권한이 없을경우 경고메세지와 함께 멤버설정 페이지로 redirect 된다.<br />
     * 추가한 사용자 정보가 null일 경우 경고메세지와 함께 멤버설정 페이지로 redirect 된다.<br />
     * 추가한 사용자가 이미 프로젝트 멤버일 경우 경고메시지와 함께 멤버설정 페이지로 redirect 된다.<br />
     *
     * @param loginId the user login id
     * @param projectName the project name
     * @return 프로젝트, 멤버목록, Role 목록
     */
    @Transactional
    @With(DefaultProjectCheckAction.class)
    public static Result newMember(String loginId, String projectName) {
        // TODO change into view validation
        Form<User> addMemberForm = form(User.class).bindFromRequest();
        if (addMemberForm.hasErrors()){
            flash(Constants.WARNING, "project.member.notExist");
            return redirect(routes.ProjectApp.members(loginId, projectName));
        }

        User user = User.findByLoginId(form(User.class).bindFromRequest().get().loginId);
        Project project = Project.findByOwnerAndProjectName(loginId, projectName);

        if (!AccessControl.isAllowed(UserApp.currentUser(), project.asResource(), Operation.UPDATE)) {
            flash(Constants.WARNING, "project.member.isManager");
            return redirect(routes.ProjectApp.members(loginId, projectName));
        } else if (user.isAnonymous()) {
            flash(Constants.WARNING, "project.member.notExist");
            return redirect(routes.ProjectApp.members(loginId, projectName));
        } else if (!ProjectUser.isMember(user.id, project.id)){
            ProjectUser.assignRole(user.id, project.id, RoleType.MEMBER);
            project.cleanEnrolledUsers();
            NotificationEvent.afterMemberRequest(project, user, RequestState.ACCEPT);
        } else{
            flash(Constants.WARNING, "project.member.alreadyMember");
        }
        return redirect(routes.ProjectApp.members(loginId, projectName));
    }

    /**
     * {@code location}을 JSON 형태로 저장하여 ok와 함께 리턴한다.
     *
     * Ajax 요청에 대해 redirect를 리턴하면 정상 작동하지 않음으로 ok에 redirect loation을 포함하여 리턴한다.
     * 클라이언트에서 {@code location}을 확인하여 redirect 시킨다.
     *
     * @param location
     * @return
     */
    private static Result okWithLocation(String location) {
        ObjectNode result = Json.newObject();
        result.put("location", location);

        return ok(result);
    }

    /**
     * 프로젝트 멤버를 삭제한다.<p />
     *
     * {@code loginId}와 {@code projectName}으로 프로젝트 정보를 가져온다.<br />
     * 삭제할 멤버가 로그인 사용자 이거나 프로젝트 업데이트 권한이 있을 경우 삭제하고 멤버 설정페이지로 redirect 된다.<br />
     * 삭제할 멤버가 프로젝트 관리자일 경우 경고메세지와 함께 forbidden을 응답한다.<br />
     *
     * @param loginId the user login id
     * @param projectName the project name
     * @param userId 삭제할 멤버 아이디
     * @return the result
     */
    @Transactional
    @With(DefaultProjectCheckAction.class)
    public static Result deleteMember(String loginId, String projectName, Long userId) {
        Project project = Project.findByOwnerAndProjectName(loginId, projectName);

        if (UserApp.currentUser().id.equals(userId)
                || AccessControl.isAllowed(UserApp.currentUser(), project.asResource(), Operation.UPDATE)) {
            if (project.isOwner(User.find.byId(userId))) {
                return forbidden(ErrorViews.Forbidden.render("project.member.ownerCannotLeave", project));
            }
            ProjectUser.delete(userId, project.id);

            if (UserApp.currentUser().id == userId) {
                if (project.isPublic) {
                    return okWithLocation(routes.ProjectApp.project(project.owner, project.name).url());
                } else {
                    return okWithLocation(routes.Application.index().url());
                }
            } else {
                return okWithLocation(routes.ProjectApp.members(loginId, projectName).url());
            }
        } else {
            return forbidden(ErrorViews.Forbidden.render("error.forbidden", project));
        }
    }

    /**
     * 멤버의 Role을 설정하고 NO_CONTENT를 응답한다.<p />
     *
     * {@code loginId}와 {@code projectName}으로 프로젝트 정보를 가져온다.<br />
     * 로그인 사용자가 업데이트 권한이 있을경우 멤버에게 새로 설정한 Role을 할당한다.<br />
     * <br />
     * 변경하고자 하는 멤버가 프로젝트 관리자일 경우 경고메세지와 함께 forbidden을 응답한다.<br />
     * 업데이트 권한이 없을 경우 경고메세지와 함께 forbidden을 응답한다.<br />
     *
     * @param loginId the user login id
     * @param projectName the project name
     * @param userId the user id
     * @return
     */
    @Transactional
    @IsAllowed(Operation.UPDATE)
    public static Result editMember(String loginId, String projectName, Long userId) {
        Project project = Project.findByOwnerAndProjectName(loginId, projectName);
        if (project.isOwner(User.find.byId(userId))) {
            return forbidden(ErrorViews.Forbidden.render("project.member.ownerMustBeAManager", project));
        }
        ProjectUser.assignRole(userId, project.id, form(Role.class).bindFromRequest().get().id);
        return status(Http.Status.NO_CONTENT);
    }

    /**
     * accepted가능한 Content-type에 따라 JSON 목록을 반환하거나 프로젝트 목록 페이지로 이동한다.<p />
     * HTML 또는 JSON 요청이 아닌경우 NOT_ACCEPTABLE 을 응답한다.<br />
     * <br />
     * 1. JSON 목록 반환 ( 자동완성용 )<br />
     * 프로젝트 관리자 또는 이름에 {@code query}값를 포함하고 있는 프로젝트 목록을 가져온다.<br />
     * 반환되는 최대 목록개수는 {@link ProjectApp#MAX_FETCH_PROJECTS} 로 설정한다.<br />
     * 프로젝트 목록의 {@code owner}와 {@code name}을 조합하여 새로운 목록을 만들고 JSON 형태로 반환한다.<br />
     * <br />
     * 2. 프로젝트 목록 페이지 이동<br />
     * 프로젝트 목록을 최근 생성일 기준으로 정렬하여 페이지(사이즈 : {@link #PROJECT_COUNT_PER_PAGE}) 단위로 가져오고<br />
     * 조회 조건은 프로젝트명 또는 프로젝트관리자({@code query}), 공개 여부({@code state}) 이다.<br />
     *
     * @param query the query
     * @param state the state
     * @param pageNum the page num
     * @return json일 경우 json형태의 프로젝트명 목록, html일 경우 java객체 형태의 프로젝트 목록
     */
    public static Result projects(String query, int pageNum) {

        String prefer = HttpUtil.getPreferType(request(), HTML, JSON);
        if (prefer == null) {
            return status(Http.Status.NOT_ACCEPTABLE);
        }

        State state = State.PUBLIC;
        if (UserApp.currentUser().isSiteManager()) {
            state = State.ALL;
        }

        response().setHeader("Vary", "Accept");

        if (prefer.equals(JSON)) {
            return getProjectsToJSON(query, state);
        } else {
            return getPagingProjects(query, state, pageNum);
        }
    }

    /**
     * 프로젝트 목록을 가져온다.
     *
     * when : 프로젝트명, 프로젝트 관리자, 공개여부로 프로젝트 목록 조회시
     *
     * 프로젝트명 / 관리자 아이디 / Overview 중 {@code query}를 포함하고
     * 공개여부가 @{code state} 인 프로젝트 목록을 최근생성일로 정렬하여 페이징 형태로 가져온다.
     *
     * @param query 검색질의(프로젝트명 / 관리자 아이디 / Overview)
     * @param state 프로젝트 상태(공개/비공개/전체)
     * @param pageNum 페이지번호
     * @return 프로젝트명 또는 관리자 로그인 아이디가 {@code query}를 포함하고 공개여부가 @{code state} 인 프로젝트 목록
     */
    private static Result getPagingProjects(String query, State state, int pageNum) {

        ExpressionList<Project> el = createProjectSearchExpressionList(query, state);

        Set<Long> labelIds = LabelSearchUtil.getLabelIds(request());
        if (CollectionUtils.isNotEmpty(labelIds)) {
            el.add(LabelSearchUtil.createLabelSearchExpression(el.query(), labelIds));
        }

        el.orderBy("createdDate desc");
        Page<Project> projects = el.findPagingList(PROJECT_COUNT_PER_PAGE).getPage(pageNum - 1);

        return ok(views.html.project.list.render("title.projectList", projects, query));
    }

    /**
     * 프로젝트 정보를 JSON으로 가져온다.
     *
     * 프로젝트명 / 관리자 아이디 / Overview 중 {@code query} 가 포함되는 프로젝트 목록을 {@link #MAX_FETCH_PROJECTS} 만큼 가져오고
     * JSON으로 변환하여 반환한다.
     *
     * @param query 검색질의(프로젝트명 / 관리자 / Overview)
     * @param state state 프로젝트 상태(공개/비공개/전체)
     * @return JSON 형태의 프로젝트 목록
     */
    private static Result getProjectsToJSON(String query, State state) {

        ExpressionList<Project> el = createProjectSearchExpressionList(query, state);

        int total = el.findRowCount();
        if (total > MAX_FETCH_PROJECTS) {
            el.setMaxRows(MAX_FETCH_PROJECTS);
            response().setHeader("Content-Range", "items " + MAX_FETCH_PROJECTS + "/" + total);
        }

        List<String> projectNames = new ArrayList<>();
        for (Project project: el.findList()) {
            projectNames.add(project.owner + "/" + project.name);
        }

        return ok(toJson(projectNames));
    }

    private static ExpressionList<Project> createProjectSearchExpressionList(String query, State state) {
        ExpressionList<Project> el = Project.find.where();

        if (StringUtils.isNotBlank(query)) {
            Junction<Project> junction = el.disjunction();
            junction.icontains("owner", query)
            .icontains("name", query)
            .icontains("overview", query);
            List<Object> ids = Project.find.where().icontains("labels.name", query).findIds();
            if (!ids.isEmpty()) {
                junction.idIn(ids);
            }
            junction.endJunction();
        }

        if (state == Project.State.PUBLIC) {
            el.eq("isPublic", true);
        } else if (state == Project.State.PRIVATE) {
            el.eq("isPublic", false);
        }

        return el;
    }

    /**
     * 프로젝트 설정페이지에서 사용하며 태그목록을 JSON 형태로 반환한다.<p />
     *
     * {@code loginId}와 {@code projectName}으로 프로젝트 정보를 가져온다.<br />
     * 읽기 권한이 없을경우 forbidden을 반환한다.<br />
     * application/json 요청이 아닐경우 not_acceptable을 반환한다.<br />
     *
     *
     * @param owner the owner login id
     * @param projectName the project name
     * @return 프로젝트 태그 JSON 데이터
     */
    @IsAllowed(Operation.READ)
    public static Result labels(String owner, String projectName) {
        Project project = Project.findByOwnerAndProjectName(owner, projectName);

        if (!request().accepts("application/json")) {
            return status(Http.Status.NOT_ACCEPTABLE);
        }

        Map<Long, Map<String, String>> labels = new HashMap<>();
        for (Label label: project.labels) {
            Map<String, String> tagMap = new HashMap<>();
            tagMap.put("category", label.category);
            tagMap.put("name", label.name);
            labels.put(label.id, tagMap);
        }

        return ok(toJson(labels));
    }

    /**
     * 프로젝트 설정 페이지에서 사용하며 새로운 태그를 추가하고 추가된 태그를 JSON으로 반환한다.<p />
     *
     * {@code loginId}와 {@code projectName}으로 프로젝트 정보를 가져온다.<br />
     * 업데이트 권한이 없을경우 forbidden을 반환한다.<br />
     * 태그명 파라미터가 null일 경우 empty 데이터를 JSON으로 반환한다.<br />
     * 프로젝트내 동일한 태그가 존재할 경우 empty 데이터를 JSON으로 반환한다.<br />
     *
     * @param ownerName the owner name
     * @param projectName the project name
     * @return the result
     */
    @Transactional
    @With(DefaultProjectCheckAction.class)
    public static Result attachLabel(String ownerName, String projectName) {
        Project project = Project.findByOwnerAndProjectName(ownerName, projectName);

        if (!AccessControl.isAllowed(UserApp.currentUser(), project.labelsAsResource(), Operation.UPDATE)) {
            return forbidden(ErrorViews.Forbidden.render("error.forbidden", project));
        }

        // Get category and name from the request. Return 400 Bad Request if name is not given.
        Map<String, String[]> data = request().body().asFormUrlEncoded();
        String category = HttpUtil.getFirstValueFromQuery(data, "category");
        String name = HttpUtil.getFirstValueFromQuery(data, "name");
        if (name == null || name.length() == 0) {
            // A label must have its name.
            return badRequest(ErrorViews.BadRequest.render("Label name is missing.", project));
        }

        Label label = Label.find
            .where().eq("category", category).eq("name", name).findUnique();

        boolean isCreated = false;
        if (label == null) {
            // Create new label if there is no label which has the given name.
            label = new Label(category, name);
            label.projects.add(project);
            label.save();
            isCreated = true;
        }

        Boolean isAttached = project.attachLabel(label);

        if (!isCreated && !isAttached) {
            // Something is wrong. This case is not possible.
            play.Logger.warn(
                    "A label '" + label + "' is created but failed to attach to project '"
                    + project + "'.");
        }

        if (isAttached) {
            // Return the attached label. The return type is Map<Long, String>
            // even if there is only one label, to unify the return type with
            // ProjectApp.labels().
            Map<Long, Map<String, String>> labels = new HashMap<>();
            Map<String, String> labelMap = new HashMap<>();
            labelMap.put("category", label.category);
            labelMap.put("name", label.name);
            labels.put(label.id, labelMap);

            if (isCreated) {
                return created(toJson(labels));
            } else {
                return ok(toJson(labels));
            }
        } else {
            // Return 204 No Content if the label is already attached.
            return status(Http.Status.NO_CONTENT);
        }
    }

    /**
     * 프로젝트 설정 페이지에서 사용하며 태그를 삭제한다.<p />
     *
     * _method 파라미터가 delete가 아니면 badRequest를 반환한다.<br />
     * 삭제할 태그가 존재하지 않으면 notfound를 반환한다.
     *
     * @param ownerName the owner name
     * @param projectName the project name
     * @param id the id
     * @return the result
     */
    @Transactional
    @With(DefaultProjectCheckAction.class)
    public static Result detachLabel(String ownerName, String projectName, Long id) {
        Project project = Project.findByOwnerAndProjectName(ownerName, projectName);

        if (!AccessControl.isAllowed(UserApp.currentUser(), project.labelsAsResource(), Operation.UPDATE)) {
            return forbidden(ErrorViews.Forbidden.render("error.forbidden", project));
        }

        // _method must be 'delete'
        Map<String, String[]> data = request().body().asFormUrlEncoded();
        if (!HttpUtil.getFirstValueFromQuery(data, "_method").toLowerCase()
                .equals("delete")) {
            return badRequest(ErrorViews.BadRequest.render("_method must be 'delete'.", project));
        }

        Label tag = Label.find.byId(id);

        if (tag == null) {
            return notFound(ErrorViews.NotFound.render("error.notfound"));
        }

        project.detachLabel(tag);

        return status(Http.Status.NO_CONTENT);
    }

    /**
     * 최근 푸쉬된 브랜치 정보를 삭제한다.
     * @param ownerName
     * @param projectName
     * @param id
     * @return
     */
    @Transactional
    @With(AnonymousCheckAction.class)
    @IsAllowed(Operation.DELETE)
    public static Result deletePushedBranch(String ownerName, String projectName, Long id) {
        PushedBranch pushedBranch = PushedBranch.find.byId(id);
        if (pushedBranch != null) {
            pushedBranch.delete();
        }
        return ok();
    }
}<|MERGE_RESOLUTION|>--- conflicted
+++ resolved
@@ -1,11 +1,7 @@
 package controllers;
 
 import actions.AnonymousCheckAction;
-<<<<<<< HEAD
 import actions.DefaultProjectCheckAction;
-=======
-import actions.NullProjectCheckAction;
->>>>>>> ab48cdd9
 
 import com.avaje.ebean.ExpressionList;
 import com.avaje.ebean.Junction;
@@ -31,10 +27,7 @@
 import org.jsoup.Jsoup;
 import org.tmatesoft.svn.core.SVNException;
 
-<<<<<<< HEAD
-=======
 import play.Logger;
->>>>>>> ab48cdd9
 import play.data.Form;
 import play.data.validation.ValidationError;
 import play.db.ebean.Transactional;
@@ -75,16 +68,8 @@
  */
 public class ProjectApp extends Controller {
 
-<<<<<<< HEAD
     private static final int ISSUE_MENTION_SHOW_LIMIT = 1000;
 
-    private static final int LOGO_FILE_LIMIT_SIZE = 1024*1000*5; //5M
-
-    /** 프로젝트 로고로 사용할 수 있는 이미지 확장자 */
-    public static final String[] LOGO_TYPE = {"jpg", "jpeg", "png", "gif", "bmp"};
-
-=======
->>>>>>> ab48cdd9
     /** 자동완성에서 보여줄 최대 프로젝트 개수 */
     private static final int MAX_FETCH_PROJECTS = 1000;
 
@@ -253,11 +238,7 @@
      */
     @Transactional
     public static Result newProject() throws Exception {
-<<<<<<< HEAD
         if( !AccessControl.isGlobalResourceCreatable(UserApp.currentUser()) ){
-=======
-        if(!AccessControl.isCreatable(UserApp.currentUser())){
->>>>>>> ab48cdd9
            return forbidden(ErrorViews.Forbidden.render("'" + UserApp.currentUser().name + "' has no permission"));
         }
         Form<Project> filledNewProjectForm = form(Project.class).bindFromRequest();
