--- conflicted
+++ resolved
@@ -166,12 +166,8 @@
 
     public static Result deleteProject(String userName, String projectName) throws Exception {
         Project project = getProject(userName, projectName);
-<<<<<<< HEAD
-        if (true) {
-=======
 
         if (AccessControl.isAllowed(UserApp.currentUser(), project.asResource(), Operation.DELETE)) {
->>>>>>> 1ff55d5b
             RepositoryService.deleteRepository(userName, projectName, project.vcs);
             Project.delete(project.id);
             return redirect(routes.Application.index());
