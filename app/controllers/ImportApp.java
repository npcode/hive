package controllers;

import models.Organization;
import models.OrganizationUser;
import models.Project;
import models.ProjectUser;
import models.User;
import models.enumeration.RoleType;
import play.data.Form;
import play.db.ebean.Transactional;
import play.mvc.Controller;
import play.mvc.Result;
import play.mvc.With;
import playRepository.GitRepository;
import utils.AccessControl;
import utils.Constants;
import utils.ErrorViews;
import utils.FileUtil;
import utils.ValidationResult;
import views.html.project.create;
import views.html.project.importing;

import org.apache.commons.lang3.StringUtils;
import org.eclipse.jgit.api.errors.*;

import actions.AnonymousCheckAction;

import java.io.IOException;
import java.io.File;
import java.util.List;

import static play.data.Form.form;

public class ImportApp extends Controller {

    /**
     * Git repository에서 코드를 가져와서 프로젝트를 만드는 폼을 보여준다.
     *
     * @return
     */
    @With(AnonymousCheckAction.class)
    public static Result importForm() {
        List<OrganizationUser> orgUserList = OrganizationUser.findByAdmin(UserApp.currentUser().id);
        return ok(importing.render("title.newProject", form(Project.class), orgUserList));
    }

    /**
     * 새 프로젝트 시작 폼에 추가로 Git 저장소 URL을 추가로 입력받고
     * 해당 저장소를 clone하여 프로젝트의 Git 저장소를 생성한다.
     *
     * @return
     */
    @Transactional
    public static Result newProject() throws GitAPIException, IOException {
<<<<<<< HEAD
        if( !AccessControl.isGlobalResourceCreatable(UserApp.currentUser()) ){
            return forbidden("'" + UserApp.currentUser().name + "' has no permission");
=======
        if(!AccessControl.isCreatable(UserApp.currentUser())){
            return forbidden(ErrorViews.Forbidden.render("'" + UserApp.currentUser().name + "' has no permission"));
>>>>>>> ab48cdd9
        }
        Form<Project> filledNewProjectForm = form(Project.class).bindFromRequest();
        String owner = filledNewProjectForm.field("owner").value();
        Organization organization = Organization.findByName(owner);
        User user = User.findByLoginId(owner);

<<<<<<< HEAD
        String gitUrl = StringUtils.trim(filledNewProjectForm.data().get("url"));
        if(StringUtils.isBlank(gitUrl)) {
            flash(Constants.WARNING, "project.import.error.empty.url");
            return badRequest(importing.render("title.newProject", filledNewProjectForm));
=======
        ValidationResult result = validateForm(filledNewProjectForm, organization, user);
        if (result.hasError()) {
            return result.getResult();
>>>>>>> ab48cdd9
        }

        String gitUrl = filledNewProjectForm.data().get("url");
        Project project = filledNewProjectForm.get();

        if (Organization.isNameExist(owner)) {
            project.organization = organization;
        }
        String errorMessageKey = null;
        try {
            GitRepository.cloneRepository(gitUrl, project);
            Long projectId = Project.create(project);

            if (User.isLoginIdExist(owner)) {
                ProjectUser.assignRole(UserApp.currentUser().id, projectId, RoleType.MANAGER);
            }
        } catch (InvalidRemoteException e) {
            // It is not an url.
            errorMessageKey = "project.import.error.wrong.url";
        } catch (JGitInternalException e) {
            // The url seems that does not locate a git repository.
            errorMessageKey = "project.import.error.wrong.url";
        } catch (TransportException e) {
            errorMessageKey = "project.import.error.transport";
        }

        if (errorMessageKey != null) {
            List<OrganizationUser> orgUserList = OrganizationUser.findByAdmin(UserApp.currentUser().id);
            filledNewProjectForm.reject("url", errorMessageKey);
            FileUtil.rm_rf(new File(GitRepository.getGitDirectory(project)));
            return badRequest(importing.render("title.newProject", filledNewProjectForm, orgUserList));
        } else {
            return redirect(routes.ProjectApp.project(project.owner, project.name));
        }
    }

    private static ValidationResult validateForm(Form<Project> newProjectForm, Organization organization, User user) {
        boolean hasError = false;
        Result result = null;

        List<OrganizationUser> orgUserList = OrganizationUser.findByAdmin(UserApp.currentUser().id);

        String owner = newProjectForm.field("owner").value();
        String name = newProjectForm.field("name").value();
        boolean ownerIsUser = User.isLoginIdExist(owner);
        boolean ownerIsOrganization = Organization.isNameExist(owner);

        if (!ownerIsUser && !ownerIsOrganization) {
            newProjectForm.reject("owner", "project.owner.invalidate");
            hasError = true;
            result = badRequest(create.render("title.newProject", newProjectForm, orgUserList));
        }

        if (ownerIsUser && UserApp.currentUser().id != user.id) {
            newProjectForm.reject("owner", "project.owner.invalidate");
            hasError = true;
            result = badRequest(create.render("title.newProject", newProjectForm, orgUserList));
        }

        if (ownerIsOrganization && !OrganizationUser.isAdmin(organization.id, UserApp.currentUser().id)) {
            hasError = true;
            result = forbidden(ErrorViews.Forbidden.render("'" + UserApp.currentUser().name + "' has no permission"));
        }

        if (Project.exists(owner, name)) {
            newProjectForm.reject("name", "project.name.duplicate");
            hasError = true;
            result = badRequest(importing.render("title.newProject", newProjectForm, orgUserList));
        }

        String gitUrl = newProjectForm.data().get("url");
        if (StringUtils.isBlank(gitUrl)) {
            newProjectForm.reject("url", "project.import.error.empty.url");
            hasError = true;
            result = badRequest(importing.render("title.newProject", newProjectForm, orgUserList));
        }

        if (newProjectForm.hasErrors()) {
            newProjectForm.reject("name", "project.name.alert");
            hasError = true;
            result = badRequest(importing.render("title.newProject", newProjectForm, orgUserList));
        }

        return new ValidationResult(result, hasError);
    }
}<|MERGE_RESOLUTION|>--- conflicted
+++ resolved
@@ -13,7 +13,6 @@
 import play.mvc.With;
 import playRepository.GitRepository;
 import utils.AccessControl;
-import utils.Constants;
 import utils.ErrorViews;
 import utils.FileUtil;
 import utils.ValidationResult;
@@ -52,29 +51,17 @@
      */
     @Transactional
     public static Result newProject() throws GitAPIException, IOException {
-<<<<<<< HEAD
         if( !AccessControl.isGlobalResourceCreatable(UserApp.currentUser()) ){
             return forbidden("'" + UserApp.currentUser().name + "' has no permission");
-=======
-        if(!AccessControl.isCreatable(UserApp.currentUser())){
-            return forbidden(ErrorViews.Forbidden.render("'" + UserApp.currentUser().name + "' has no permission"));
->>>>>>> ab48cdd9
         }
         Form<Project> filledNewProjectForm = form(Project.class).bindFromRequest();
         String owner = filledNewProjectForm.field("owner").value();
         Organization organization = Organization.findByName(owner);
         User user = User.findByLoginId(owner);
 
-<<<<<<< HEAD
-        String gitUrl = StringUtils.trim(filledNewProjectForm.data().get("url"));
-        if(StringUtils.isBlank(gitUrl)) {
-            flash(Constants.WARNING, "project.import.error.empty.url");
-            return badRequest(importing.render("title.newProject", filledNewProjectForm));
-=======
         ValidationResult result = validateForm(filledNewProjectForm, organization, user);
         if (result.hasError()) {
             return result.getResult();
->>>>>>> ab48cdd9
         }
 
         String gitUrl = filledNewProjectForm.data().get("url");
@@ -145,7 +132,7 @@
             result = badRequest(importing.render("title.newProject", newProjectForm, orgUserList));
         }
 
-        String gitUrl = newProjectForm.data().get("url");
+        String gitUrl = StringUtils.trim(newProjectForm.data().get("url"));
         if (StringUtils.isBlank(gitUrl)) {
             newProjectForm.reject("url", "project.import.error.empty.url");
             hasError = true;
