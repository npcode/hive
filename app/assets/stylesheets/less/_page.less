--- conflicted
+++ resolved
@@ -2034,7 +2034,6 @@
 .board-body {
     /*padding: 20px 0;*/
     .author-info {
-<<<<<<< HEAD
         /*margin-bottom: 34px;*/
         padding:15px 0 0 10px;
         
@@ -2053,25 +2052,6 @@
             font-size: 11px;
             .ico {
                 vertical-align: top;
-=======
-        margin-bottom: 34px;
-        .media-body {
-            padding-left: 10px;
-            p {
-                margin-bottom: 5px;
-                line-height: 30px;
-            }
-            .name {
-                font-size: 11px;
-            }
-            .status {
-                margin: 0;
-                color: #646464;
-                font-size: 11px;
-                .ico {
-                    vertical-align: top;
-                }
->>>>>>> eb516b30
             }
         }
     }
