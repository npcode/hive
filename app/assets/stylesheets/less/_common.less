html, body {
    min-height: 100%;
}

body {
   background      : @base-background;
   background-color: @base-background-color;  
   font-family: @base-font-family;
}
input, button, select, textarea { font-family: @base-font-family !important; }

a {
    color: inherit;
    text-decoration: none;
    outline: none;
    &:hover { outline: none !important; color: @link-hover-color; text-decoration: underline; }
    &:focus { outline: none !important; }
}

.btn-transparent { border: 0; padding: 0; background: transparent; }
.d-link { color: @blue; }
.nm { margin: 0 !important; }
.hidden {
    display: none !important;
    visibility: hidden !important;
}

.btns {
    font-size: 0;
    .n-btn:first-child { margin-right: 5px; }
}


/** override bootstrap **/
.dropdown-toggle.d-label {
    .border-radius(4px 0 0 4px) !important;
    min-width: 100px;
    text-align: left;
}
/*
.btn {
    margin-right:5px;
    &:last-of-type { margin-right:0; }
}
*/

/** pagination **/
.page-navigation-wrap {
    text-align: center;
    .page-nums {
        margin: 0;
        padding: 0;
        list-style: none;
        .inline-block;
        font-size: 0;
        .page-num {
            .inline-block;
            padding: 0 10px;
            font-size: 12px;
            color: #8E9094;
            .current {
                color: @orange; /*#4489A4;*/
                font-weight: bold;
            }
            &.ikon {
                &:nth-child(4n-2) { //--- prev
                    padding-right: 10px;
                }
                &:nth-child(5n-2) { //--- next
                    padding-left: 10px;
                }
                padding: 0 5px;
                span {
                    font-size: 11px;
                    color: @orange; /*#4489A4;*/
                    &.off {
                        color: #8E9094;
                    }
                }
            }
        }
    }
}

/** file uploader **/
.progress {
    height: 7px;
    margin-bottom: 5px;
    background:#b1b1b1;
    .box-shadow(inset 0px 1px 1px rgba(0,0,0,0.25));
    .bar {
        &.orange { background:@orange; .box-shadow(none); } // #f28149
        &.blue   { background:@blue;   .box-shadow(none); }
    }
}

/** images **/
.img-rounded {
    .border-radius(3px) !important;
    border: 1px solid #ccc;
}
.avatar-wrap {
    width:32px; height:32px; 
    vertical-align:middle;
    overflow:hidden; display:inline-block;
    
    &.small { width:24px; height:24px;   }
    &.mid   { width:64px; height:64px;   }
    &.large { width:128px; height:128px; }
}

/** text style **/
.bold { font-weight:bold; }
.gray-txt      { color:@gray-cc !important; }
.orange-txt    { color:@orange !important; }
.primary-txt   { color:@orange !important; }
.secondary-txt { color:@secondary !important; }
.center-txt    { text-align:center; }

<<<<<<< HEAD
/** background **/
.bgblack  { background:#000; }
.bgwhite  { background:#fff; }
.bgblue   { background:@blue; /*#56B5D9;*/ }
.bgorange { background:@orange; }
.vmiddle  { vertical-align:middle !important; }

/** issue label **/
.issue-label {
    .border-radius(3px);
    border:none; padding:3px 10px;
    font-size:11px; font-weight:bold;
    box-shadow: inset 0px -1px 1px rgba(0,0,0,0.3);
    margin-right:5px;
    &:last-of-type { margin:0; }
    
    .del-link { margin-left:8px; }
=======
.right-txt {
  text-align:right;
}

.bgblack {
    background:#000;
}
.bgwhite {
    background:#fff;
}
.bgblue {
    background:@blue; /*#56B5D9;*/
}
.bgorange {
    background:@orange;
}
.vmiddle {
    vertical-align:middle !important
>>>>>>> f0ffa8e7
}

/** alert **/
.n-alert {
    display:none;
    overflow: hidden;
    
    .n-inner {
        cursor:pointer;
        
        float: left;
        font-size: 11px;
        border: 1px solid #FAC7AB;
        /*border: 1px solid #93C0C8;*/
        color: @orange; /*#4092A1;*/
        background-color: #FFF0E8; /*#E8f6f9;*/
        padding: 0 7px;
        line-height: 25px;
        .border-radius(2px);
    }
    margin-bottom: 5px;
}
/*
.mandatory-text-wrap {
    overflow:hidden; position:relative;
}
.mandatory-text-flag {
    position:absolute;
    right:-7px; top:-7px; 
    width:14px; height:14px; 
    background:#f00;
    -webkit-transform:rotate(45deg);
}
*/

/** form elements **/
.radio-btn {
   .inline-block;
   vertical-align:top;
   margin:2px !important;
}
.form-label {
   margin:0px 5px;
}<|MERGE_RESOLUTION|>--- conflicted
+++ resolved
@@ -116,8 +116,8 @@
 .primary-txt   { color:@orange !important; }
 .secondary-txt { color:@secondary !important; }
 .center-txt    { text-align:center; }
+.right-txt     { text-align:right; }
 
-<<<<<<< HEAD
 /** background **/
 .bgblack  { background:#000; }
 .bgwhite  { background:#fff; }
@@ -135,26 +135,6 @@
     &:last-of-type { margin:0; }
     
     .del-link { margin-left:8px; }
-=======
-.right-txt {
-  text-align:right;
-}
-
-.bgblack {
-    background:#000;
-}
-.bgwhite {
-    background:#fff;
-}
-.bgblue {
-    background:@blue; /*#56B5D9;*/
-}
-.bgorange {
-    background:@orange;
-}
-.vmiddle {
-    vertical-align:middle !important
->>>>>>> f0ffa8e7
 }
 
 /** alert **/
