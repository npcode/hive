--- conflicted
+++ resolved
@@ -4,15 +4,10 @@
 import models.enumeration.PermissionResource;
 import play.db.ebean.Model;
 
-import javax.persistence.CascadeType;
 import javax.persistence.Entity;
 import javax.persistence.Id;
-<<<<<<< HEAD
-=======
+
 import javax.persistence.ManyToMany;
-import javax.persistence.ManyToOne;
->>>>>>> 8fda7d1e
-import javax.persistence.OneToMany;
 import java.util.List;
 
 /**
@@ -29,17 +24,10 @@
 
     public String resource;
     public String operation;
-<<<<<<< HEAD
-
-    @OneToMany(mappedBy = "permission", cascade = CascadeType.ALL)
-    public List<RolePermission> rolePermissions;
-
-=======
     
     @ManyToMany(targetEntity = models.Role.class, mappedBy = "permissions")
     public List<Role> roles;
-    
->>>>>>> 8fda7d1e
+
     /**
      * 해당 유저가 해당 프로젝트에서 해당 리소스와 오퍼레이션을 위한 퍼미션을 가지고 있는지 확인합니다.
      *
@@ -52,18 +40,11 @@
     public static boolean permissionCheck(Long userId, Long projectId,
                                           PermissionResource resource, PermissionOperation operation) {
         int findRowCount = find.where()
-<<<<<<< HEAD
-            .eq("rolePermissions.role.projectUsers.user.id", userId)
-            .eq("rolePermissions.role.projectUsers.project.id", projectId)
-            .eq("resource", resource.resource()).eq("operation", operation.operation())
-            .findRowCount();
-=======
                 .eq("roles.projectUsers.user.id", userId)
                 .eq("roles.projectUsers.project.id", projectId)
                 .eq("resource", resource)
                 .eq("operation", operation)
                 .findRowCount();
->>>>>>> 8fda7d1e
         return (findRowCount != 0) ? true : false;
     }
 
@@ -75,10 +56,6 @@
      */
     public static List<Permission> findPermissionsByRole(Long roleId) {
         return find.where()
-<<<<<<< HEAD
-            .eq("rolePermissions.role.id", roleId).findList();
-=======
                 .eq("roles.id", roleId).findList();
->>>>>>> 8fda7d1e
     }
 }