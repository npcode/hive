--- conflicted
+++ resolved
@@ -146,16 +146,14 @@
     @OneToOne(mappedBy = "user", cascade = CascadeType.ALL)
     public RecentlyVisitedProjects recentlyVisitedProjects;
 
-<<<<<<< HEAD
     /**
      * The user's preferred language code which can be recognized by {@link play.api.i18n.Lang#get},
      * such as "ko", "en-US" or "ja". This field is used as a language for notification mail.
      */
     public String lang;
-=======
+
     @OneToMany(mappedBy = "user", cascade = CascadeType.ALL)
     public List<OrganizationUser> organizationUsers;
->>>>>>> ab48cdd9
 
     public User() {
     }
