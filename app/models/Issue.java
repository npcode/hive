package models;

import java.util.Date;
import java.util.Set;

import javax.persistence.CascadeType;
import javax.persistence.Entity;
import javax.persistence.Id;
import javax.persistence.ManyToOne;
import javax.persistence.OneToMany;

import models.enumeration.Direction;
import models.enumeration.IssueState;
import models.enumeration.IssueStateType;
import models.enumeration.Matching;
import models.support.FinderTemplate;
import models.support.OrderParams;
import models.support.SearchParams;
import play.data.format.Formats;
import play.data.validation.Constraints;
import play.db.ebean.Model;
import utils.JodaDateUtil;

import com.avaje.ebean.Page;

import static models.enumeration.IssueState.ASSIGNED;
import static models.enumeration.IssueState.ENROLLED;

/**
 * @author Taehyun Park
 * 
 *         Issue entity mangaed by Ebean
 * @param id
 *            이슈 ID
 * @param title
 *            이슈 제목
 * @param body
 *            이슈 내용
 * @param status
 *            이슈 상태(등록, 진행중, 해결, 닫힘)
 * @param statusType
 *            이슈 상태, 등록 및 진행중 => 미해결, 해결 및 닫힘 => 해결
 * @param date
 *            등록된 날짜
 * @param reporter
 *            이슈 작성자
 * @param project
 *            이슈가 등록된 프로젝트
 * @param issueType
 *            이슈 상세정보의 유형
 * @param assignee
 *            담당자
 * @param componentName
 *            컴포넌트
 * @param milestone
 *            이슈가 등록된 마일스톤
 * @param importance
 *            이슈 상세정보의 중요도
 * @param diagnosisResult
 *            이슈 상세정보의 진단유형
 * @param filePath
 *            이슈에 첨부된 파일 주소
 * @param osType
 *            이슈 상세정보의 OS 유형
 * @param browserType
 *            이슈 상세정보의 브라우저 유형
 * @param dbmsType
 *            이슈 상세정보의 DBMS 유형
 * @param issueComments
 *            이슈에 등록된 댓글의 갯수 !코드 리팩토링 예정
 */
@Entity
public class Issue extends Model {
    private static final long serialVersionUID = 1L;
    private static Finder<Long, Issue> find = new Finder<Long, Issue>(
            Long.class, Issue.class);

    public static final int FIRST_PAGE_NUMBER = 0;
    public static final int ISSUE_COUNT_PER_PAGE = 25;
    public static final int NUMBER_OF_ONE_MORE_COMMENTS = 1;
    public static final int NUMBER_OF_NO_COMMENT = 0;
    public static final String DEFAULT_SORTER = "date";

    @Id
    public Long id;

    @Constraints.Required
    public String title;

    @Constraints.Required
    public String body;

    @Formats.DateTime(pattern = "yyyy-MM-dd")
    public Date date;

    public String milestoneId;
    public Long assigneeId;
    public Long reporterId;
    public IssueState state;
    public IssueStateType stateType;
    public String issueType;
    public String componentName;
    // TODO 첨부 파일이 여러개인경우는?
    public String filePath;
    public String osType;
    public String browserType;
    public String dbmsType;
    public String importance;
    public String diagnosisResult;

    @ManyToOne
    public Project project;

    @OneToMany(mappedBy = "issue", cascade = CascadeType.ALL)
    public Set<IssueComment> issueComments;
    public int numOfIssueComments;

    public Issue() {
        this.date = JodaDateUtil.today();
        this.numOfIssueComments = issueComments.size();
    }

    /**
     * View에서 스트링값으로 변환하도록 한다. !!! 코드 리팩토링 대상
     * 
     * @return
     */
    public String state() {
        if (this.state == ASSIGNED) {
            return "진행중";
        } else if (this.state == IssueState.SOLVED) {
            return "해결";
        } else if (this.state == IssueState.FINISHED) {
            return "닫힘";
        } else
            return "등록";
    }

    /**
     * 해당 이슈에 따라서 해결인지 미해결인지 값을 결정해준다.
     * 
     * @param status
     */

    public void updateStatusType(IssueState state) {
        if (this.state == ASSIGNED || this.state == IssueState.ENROLLED) {
            this.stateType = IssueStateType.OPEN;
        } else if (this.state == IssueState.SOLVED
                || this.state == IssueState.FINISHED) {
            this.stateType = IssueStateType.CLOSED;
        }
    }

    /**
     * 이슈를 생성한다.
     * 
     * @param issue
     * @return
     */
    public static Long create(Issue issue) {
        issue.save();
        if (issue.milestoneId != "none") {
            Milestone milestone = Milestone.findById(Long
                    .valueOf(issue.milestoneId));
            milestone.add(issue);
        }
        return issue.id;
    }

    /**
     * 이슈를 삭제한다.
     * 
     * @param id
     */
    public static void delete(Long id) {
        Issue issue = find.byId(id);
        if (issue.milestoneId != "none") {
            Milestone milestone = Milestone.findById(Long
                    .valueOf(issue.milestoneId));
            milestone.delete(issue);
        }
        issue.delete();
        IssueComment.deleteByIssueId(id);
    }

    /**
     * 미해결 탭을 눌렀을 때, open 상태의 이슈들을 찾아준다..
     * 
     * @param projectName
     * @return
     */
    public static Page<Issue> findOpenIssues(String projectName) {
        return Issue.findIssues(projectName, IssueStateType.OPEN);
    }

    /**
     * 해결 탭을 눌렀을 때, closed 상태의 이슈들을 찾아준다.
     * 
     * @param projectName
     * @return
     */
    public static Page<Issue> findClosedIssues(String projectName) {
        return Issue.findIssues(projectName, IssueStateType.CLOSED);
    }

    /**
     * 해당 프로젝트의 State 외의 것들은 기본값들로 이뤄진 이슈들을 찾아준다.
     * 
     * @param projectName
     * @param state
     * @return
     */
    public static Page<Issue> findIssues(String projectName,
            IssueStateType state) {
        return findIssues(projectName, FIRST_PAGE_NUMBER, state,
                DEFAULT_SORTER, Direction.DESC, "", "none", false, false);
    }

    /**
     * 검색창에서 제공된 query(filter)와 댓글과 파일첨부된 이슈만 찾아주는 체크박스의 값에 따라 필터링된 이슈들을 찾아준다.
     * 
     * @param projectName
     * @param filter
     * @param state
     * @param commentedCheck
     * @param fileAttachedCheck
     * @return
     */
    public static Page<Issue> findFilteredIssues(String projectName,
            String filter, IssueStateType state, boolean commentedCheck,
            boolean fileAttachedCheck) {
        return findIssues(projectName, FIRST_PAGE_NUMBER, state,
                DEFAULT_SORTER, Direction.DESC, filter, "none", commentedCheck,
                fileAttachedCheck);
    }

    /**
     * 댓글이 달린 이슈들만 찾아준다.
     * 
     * @param projectName
     * @param filter
     * @return
     */
    public static Page<Issue> findCommentedIssues(String projectName,
            String filter) {
        return findIssues(projectName, FIRST_PAGE_NUMBER, IssueStateType.ALL,
                DEFAULT_SORTER, Direction.DESC, filter, "none", true, false);
    }

    /**
     * 파일이 첨부된 이슈들만 찾아준다.
     * 
     * @param projectName
     * @param filter
     * @return
     */

    public static Page<Issue> findFileAttachedIssues(String projectName,
            String filter) {
        return findIssues(projectName, FIRST_PAGE_NUMBER, IssueStateType.ALL,
                DEFAULT_SORTER, Direction.DESC, filter, "none", false, true);
    }

    public static Page<Issue> findIssuesByMilestoneId(String projectName,
            String milestoneId) {
        return findIssues(projectName, FIRST_PAGE_NUMBER, IssueStateType.ALL,
                DEFAULT_SORTER, Direction.DESC, "", milestoneId, false, false);
    }

    /**
     * Return a page of Issues
     * 
     * @param projectName
     *            project ID to find issues
     * @param pageNumber
     *            Page to display
     * @param state
     *            state type of issue(OPEN or CLOSED
     * @param sortBy
     *            Issue property used for sorting, but, it might be fixed to
     *            enum type
     * @param order
     *            Sort order(either asc or desc)
     * @param filter
     *            filter applied on the title column
     * @param commentedCheck
     *            filter applied on the commetedCheck column, 댓글이 존재하는 이슈만 필터링
     * @param fileAttachedCheck
     *            filter applied on the fileAttachedCheck column, 파일이 업로드된 이슈만
     *            필터링
     * @return 위의 조건에 따라 필터링된 이슈들을 Page로 반환.
     */
    public static Page<Issue> findIssues(String projectName, int pageNumber,
            IssueStateType state, String sortBy, Direction order,
            String filter, String milestoneId, boolean commentedCheck,
            boolean fileAttachedCheck) {

        OrderParams orderParams = new OrderParams().add(sortBy, order);
        SearchParams searchParams = new SearchParams().add("project.name",
                projectName, Matching.EQUALS);
        searchParams.add("title", filter, Matching.CONTAINS);
        if (milestoneId != "none") {
            searchParams.add("milestoneId", Long.valueOf(milestoneId),
                    Matching.EQUALS);
        }
        if (commentedCheck) {
            searchParams.add("numOfIssueComments", 1, Matching.GE);
        }
        if (fileAttachedCheck) {
            searchParams.add("filePath", "", Matching.NOT_EQUALS);
        }
        if (state == null) {
            state = IssueStateType.ALL;
        }
        switch (state) {
        case OPEN:
            searchParams.add("stateType", IssueStateType.OPEN, Matching.EQUALS);
            break;
        case CLOSED:
            searchParams.add("stateType", IssueStateType.CLOSED,
                    Matching.EQUALS);
            break;
        }
        return FinderTemplate.getPage(orderParams, searchParams, find,
                ISSUE_COUNT_PER_PAGE, pageNumber);
    }

    /**
     * 이슈 id로 이슈를 찾아준다.
     * 
     * @param id
     * @return
     */
    public static Issue findById(Long id) {
        return find.byId(id);
    }

    /**
     * 이슈 상세 조회시에, 이슈에 달린 코멘트를 제공한다.
     * 
     * @param issueComment
     */
    public void addIssueComment(IssueComment issueComment) {
<<<<<<< HEAD
=======

>>>>>>> 25a8d2f3
        issueComment.save();

    }

    public static Long findAssigneeIdByIssueId(Long projectId, Long issueId) {
        return find.where().eq("id", issueId).findUnique().assigneeId;
    }

    public boolean isOpen() {
        return (this.state.equals(ASSIGNED) || this.state.equals(ENROLLED));
    }

}<|MERGE_RESOLUTION|>--- conflicted
+++ resolved
@@ -341,10 +341,7 @@
      * @param issueComment
      */
     public void addIssueComment(IssueComment issueComment) {
-<<<<<<< HEAD
-=======
-
->>>>>>> 25a8d2f3
+
         issueComment.save();
 
     }
