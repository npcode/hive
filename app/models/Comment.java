package models;

import play.data.validation.Constraints;
import play.db.ebean.Model;
import utils.JodaDateUtil;

import javax.persistence.Entity;
import javax.persistence.Id;
import javax.persistence.ManyToOne;
import java.util.Calendar;
import java.util.Date;
import java.util.List;

@Entity
public class Comment extends Model {
    private static final long serialVersionUID = 1L;
    private static Finder<Long, Comment> find = new Finder<Long, Comment>(Long.class, Comment.class);
    
    @Id
    public Long id;
    
    @Constraints.Required
    public String contents;
    
    @Constraints.Required
    public Date date;
    
    public String filePath;
    @ManyToOne
    public User author;
    @ManyToOne
    public Post post;

    public Comment() {
        date = JodaDateUtil.today();
    }

<<<<<<< HEAD
    public static List<Comment> findCommentsByPostId(Long postId) {
        return find.where().eq("post.id", postId).findList();
    }

    public static Long write(Comment comment) {
        comment.save();
        return comment.id;
    }

=======
>>>>>>> 25a8d2f3
    public static void deleteByPostId(Long postId) {
        List<Comment> comments = Comment.find.where().eq("post.id", "" + postId).findList();
        // 루프 돌면서 삭제
        for (Comment comment : comments) {
            comment.delete();
        }
    }

    public static Long write(Comment comment) {
        comment.save();
        return comment.id;
    }
    
    public static Comment findById(Long id) {
    	return find.byId(id);
    }

    public static List<Comment> findCommentsByPostId(Long postId) {
        return find.where().eq("post.id", postId).findList();
    }
    
    public String calcPassTime() {
        // TODO 경계값 검사하면 망할함수. 나중에 라이브러리 쓸예정
        Calendar today = Calendar.getInstance();

        long dTimeMili = today.getTime().getTime() - this.date.getTime();

        Calendar dTime = Calendar.getInstance();
        dTime.setTimeInMillis(dTimeMili);

        if (dTimeMili < 60 * 1000) {
            return "방금 전";
        } else if (dTimeMili < 60 * 1000 * 60) {
            return dTime.get(Calendar.MINUTE) + "분 전";
        } else if (dTimeMili < 60 * 1000 * 60 * 24) {
            return dTime.get(Calendar.HOUR) + "시간 전";
        } else if (dTimeMili < 60 * 1000 * 60 * 24 * 30) {
            return dTime.get(Calendar.DATE) + "일 전";
        } else if (dTimeMili < 60 * 1000 * 60 * 24 * 30 * 12) {
            return dTime.get(Calendar.MONDAY) + "달 전";
        } else {
            return dTime.get(Calendar.YEAR) + "년 전";
        }
    }
}<|MERGE_RESOLUTION|>--- conflicted
+++ resolved
@@ -35,18 +35,6 @@
         date = JodaDateUtil.today();
     }
 
-<<<<<<< HEAD
-    public static List<Comment> findCommentsByPostId(Long postId) {
-        return find.where().eq("post.id", postId).findList();
-    }
-
-    public static Long write(Comment comment) {
-        comment.save();
-        return comment.id;
-    }
-
-=======
->>>>>>> 25a8d2f3
     public static void deleteByPostId(Long postId) {
         List<Comment> comments = Comment.find.where().eq("post.id", "" + postId).findList();
         // 루프 돌면서 삭제
