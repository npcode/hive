--- conflicted
+++ resolved
@@ -143,11 +143,6 @@
             return user.id.toString().equals(resource.getId());
         case PROJECT:
             return ProjectUser.isManager(user.id, Long.valueOf(resource.getId()));
-<<<<<<< HEAD
-=======
-        case PULL_REQUEST_COMMENT:
-            return user.isSiteManager();
->>>>>>> 290baba8
         default:
             // undefined
             return false;
@@ -277,15 +272,9 @@
         case NONISSUE_COMMENT:
         case BOARD_POST:
         case COMMIT_COMMENT:
-<<<<<<< HEAD
         case COMMENT_THREAD:
         case REVIEW_COMMENT:
-            return resource.getAuthorId().equals(user.id);
-=======
-        case PULL_REQUEST:
-        case PULL_REQUEST_COMMENT:
             return resource.isAuthoredBy(user);
->>>>>>> 290baba8
         default:
             return false;
         }
