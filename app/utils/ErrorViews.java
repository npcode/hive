package utils;
<<<<<<< HEAD
import controllers.UserApp;
=======
import models.Organization;
>>>>>>> ab48cdd9
import models.Project;
import models.User;
import play.api.templates.Html;
import views.html.index.index;


/**
 * The Enum Views.
 */
public enum ErrorViews {
    Forbidden {
        @Override
        public Html render(String messageKey) {
            return views.html.error.forbidden_default.render(messageKey);
        }

        @Override
        public Html render(String messageKey, Project project) {
            return views.html.error.forbidden.render(messageKey, project);
        }

<<<<<<< HEAD
        public Html render(String messageKey, String returnUrl) {
            if(UserApp.currentUser() == User.anonymous){
                return views.html.user.login.render("error.fobidden", null, returnUrl);
            } else {
                return views.html.error.forbidden_default.render(messageKey);
            }
=======
        @Override
        public Html render(String messageKey, Organization organization) {
            return views.html.error.forbidden_organization.render(messageKey, organization);
>>>>>>> ab48cdd9
        }

        @Deprecated
        @Override
        public Html render(String messageKey, Project project, String type) {
            return null;
        }

        @Override
        public Html render() {
            return render("error.forbidden");
        }
    },
    NotFound {
        @Override
        public Html render(String messageKey) {
            return views.html.error.notfound_default.render(messageKey);
        }

        @Override
        public Html render(String messageKey, Project project) {
            return render(messageKey, project, null);
        }

        @Override
        public Html render(String messageKey, Organization organization) {
            // TODO : make notfound view for organization
            return views.html.error.notfound_default.render(messageKey);
        }

        @Override
        public Html render(String messageKey, Project project, String type) {
            return views.html.error.notfound.render(messageKey, project, type);
        }

        @Override
        public Html render() {
            return render("error.notfound");
        }
    },
    RequestTextEntityTooLarge {
        @Override
        public Html render() {
            return views.html.error.requestTextEntityTooLarge.render();
        }

        @Override
        public Html render(String messageKey) {
            throw new UnsupportedOperationException();
        }

        @Override
        public Html render(String messageKey, Project project) {
            throw new UnsupportedOperationException();
        }

        @Override
        public Html render(String messageKey, Organization organization) {
            throw new UnsupportedOperationException();
        }

        @Override
        public Html render(String messageKey, Project project, String target) {
            throw new UnsupportedOperationException();
        }
    },
    BadRequest {
        @Override
        public Html render(String messageKey) {
            return views.html.error.badrequest_default.render(messageKey);
        }

        @Override
        public Html render(String messageKey, Project project) {
            return views.html.error.badrequest.render(messageKey, project);
        }

        @Override
        public Html render(String messageKey, Organization organization) {
            // TODO : make badrequest view for organization
            return views.html.error.badrequest_default.render(messageKey);
        }

        @Deprecated
        @Override
        public Html render(String messageKey, Project project, String type) {
            return null;
        }

        @Override
        public Html render() {
            return render("error.badrequest");
        }

    };

    /**
     * 오류페이지 HTML을 레더링 한다.
     * 오류타입에 따라 default messageKey를 사용하고 레이아웃은 사이트레벨이 된다.
     *
     * notfound : error.notfound
     * fobidden : error.forbidden
     * badrequest : error.badrequest
     *
     * @return
     */
    public abstract Html render();

    /**
     * 오류페이지 HTML을 레더링 한다.
     * 메세지는 파라미터로 전달되는 messageKey를 사용하고 레이아웃은 사이트레벨이 된다.
     *
     * @param messageKey 메세지키
     * @return
     */
    public abstract Html render(String messageKey);

    /**
     * 오류페이지 HTML을 레더링 한다.
     * 메세지는 파라미터로 전달되는 messageKey를 사용하고 레이아웃은 프로젝트레벨이 된다.
     *
     * @param messageKey 메세지키
     * @param project 프로젝트 정보
     * @return
     */
    public abstract Html render(String messageKey, Project project);

    /**
     * 오류페이지 HTML을 레더링 한다.
     * 메세지는 파라미터로 전달되는 messageKey를 사용하고 레이아웃은 그룹레벨이 된다.
     *
     * @param messageKey 메세지키
     * @param organization 그룹 정보
     * @return
     */
    public abstract Html render(String messageKey, Organization organization);

    /**
     * 오류페이지 HTML을 레더링 한다.
     * 메세지와 레이아웃은 세부타겟정보에 따라 이슈/게시판/프로젝트로 나뉘어 진다.
     *
     * @param messageKey 메세지키
     * @param project 프로젝트 정보
     * @param type 세부타겟 issue/post/etc(null, ... )
     * @return
     */
    public abstract Html render(String messageKey, Project project, String target);

    public Html render(String messageKey, String returnUrl) {
        return index.render(UserApp.currentUser());
    };
}<|MERGE_RESOLUTION|>--- conflicted
+++ resolved
@@ -1,9 +1,6 @@
 package utils;
-<<<<<<< HEAD
 import controllers.UserApp;
-=======
 import models.Organization;
->>>>>>> ab48cdd9
 import models.Project;
 import models.User;
 import play.api.templates.Html;
@@ -25,18 +22,17 @@
             return views.html.error.forbidden.render(messageKey, project);
         }
 
-<<<<<<< HEAD
         public Html render(String messageKey, String returnUrl) {
-            if(UserApp.currentUser() == User.anonymous){
+            if (UserApp.currentUser() == User.anonymous) {
                 return views.html.user.login.render("error.fobidden", null, returnUrl);
             } else {
                 return views.html.error.forbidden_default.render(messageKey);
             }
-=======
+        }
+
         @Override
         public Html render(String messageKey, Organization organization) {
             return views.html.error.forbidden_organization.render(messageKey, organization);
->>>>>>> ab48cdd9
         }
 
         @Deprecated
