import java.util.List;
import java.util.Map;
import java.util.logging.Level;

import org.tmatesoft.svn.util.SVNLogType;

import models.User;


import com.avaje.ebean.Ebean;

import controllers.SvnApp;
import controllers.routes;

import play.Application;
import play.GlobalSettings;
import play.Logger;
import play.api.mvc.Handler;
import play.core.Router;
import play.libs.Yaml;
<<<<<<< HEAD
=======
import play.mvc.Action;
import play.mvc.Http.Context;
import play.mvc.Http.Request;
import play.mvc.Http.RequestHeader;
import play.mvc.Result;
>>>>>>> 322baa37

public class Global extends GlobalSettings {
    public void onStart(Application app) {
        InitialData.insert(app);
    }
    
        
   @Override
    public Handler onRouteRequest(RequestHeader request) {
       String [] arr = {"PROPFIND","REPORT","PROPPATCH","COPY","MOVE","LOCK","UNLOCK","MKCOL","VERSION-CONTROL","MKWORKSPACE","MKACTIVITY","CHECKIN","CHECKOUT","MERGE","TRACE"};
       for(String key : arr){
           if(request.method().equalsIgnoreCase(key)) {
               Logger.debug("onRouteRequest " + request.method());
               return routes.ref.SvnApp.service().handler();
           }
       }
       Logger.debug("onRouteRequest 2 " + request.method());
       return super.onRouteRequest(request);
    } 

    static class InitialData {

        public static void insert(Application app) {
            if (Ebean.find(User.class).findRowCount() == 0) {
                @SuppressWarnings("unchecked")
                Map<String, List<Object>> all = (Map<String, List<Object>>) Yaml
                        .load("initial-data.yml");

                Ebean.save(all.get("users"));
                Ebean.save(all.get("projects"));
                Ebean.save(all.get("milestones"));
                Ebean.save(all.get("issues"));
                Ebean.save(all.get("issueComments"));
                Ebean.save(all.get("posts"));
                Ebean.save(all.get("comments"));
                Ebean.save(all.get("permissions"));
                Ebean.save(all.get("roles"));
                Ebean.save(all.get("rolePermissions"));
                Ebean.save(all.get("projectUsers"));
                
//                java.util.logging.ConsoleHandler loghandler = new java.util.logging.ConsoleHandler();
//                loghandler.setLevel(Level.ALL);
//                java.util.logging.Logger.getLogger(SVNLogType.NETWORK.getName()).addHandler(loghandler);
//                java.util.logging.Logger.getLogger(SVNLogType.DEFAULT.getName()).addHandler(loghandler);
//                java.util.logging.Logger.getLogger(SVNLogType.CLIENT.getName()).addHandler(loghandler);
//                java.util.logging.Logger.getLogger(SVNLogType.WC.getName()).addHandler(loghandler);
//                java.util.logging.Logger.getLogger(SVNLogType.FSFS.getName()).addHandler(loghandler);
            }
        }
    }

    public void onStop(Application app) {
    }
}<|MERGE_RESOLUTION|>--- conflicted
+++ resolved
@@ -18,14 +18,8 @@
 import play.api.mvc.Handler;
 import play.core.Router;
 import play.libs.Yaml;
-<<<<<<< HEAD
-=======
-import play.mvc.Action;
-import play.mvc.Http.Context;
-import play.mvc.Http.Request;
+
 import play.mvc.Http.RequestHeader;
-import play.mvc.Result;
->>>>>>> 322baa37
 
 public class Global extends GlobalSettings {
     public void onStart(Application app) {
@@ -38,11 +32,9 @@
        String [] arr = {"PROPFIND","REPORT","PROPPATCH","COPY","MOVE","LOCK","UNLOCK","MKCOL","VERSION-CONTROL","MKWORKSPACE","MKACTIVITY","CHECKIN","CHECKOUT","MERGE","TRACE"};
        for(String key : arr){
            if(request.method().equalsIgnoreCase(key)) {
-               Logger.debug("onRouteRequest " + request.method());
                return routes.ref.SvnApp.service().handler();
            }
        }
-       Logger.debug("onRouteRequest 2 " + request.method());
        return super.onRouteRequest(request);
     } 
 
@@ -65,14 +57,6 @@
                 Ebean.save(all.get("roles"));
                 Ebean.save(all.get("rolePermissions"));
                 Ebean.save(all.get("projectUsers"));
-                
-//                java.util.logging.ConsoleHandler loghandler = new java.util.logging.ConsoleHandler();
-//                loghandler.setLevel(Level.ALL);
-//                java.util.logging.Logger.getLogger(SVNLogType.NETWORK.getName()).addHandler(loghandler);
-//                java.util.logging.Logger.getLogger(SVNLogType.DEFAULT.getName()).addHandler(loghandler);
-//                java.util.logging.Logger.getLogger(SVNLogType.CLIENT.getName()).addHandler(loghandler);
-//                java.util.logging.Logger.getLogger(SVNLogType.WC.getName()).addHandler(loghandler);
-//                java.util.logging.Logger.getLogger(SVNLogType.FSFS.getName()).addHandler(loghandler);
             }
         }
     }
