import java.util.List;
import java.util.Map;

import models.User;

import com.avaje.ebean.Ebean;

import play.Application;
import play.GlobalSettings;
import play.libs.Yaml;

public class Global extends GlobalSettings {
	public void onStart(Application app) {
		InitialData.insert(app);
	}

	static class InitialData {

		public static void insert(Application app) {
			if (Ebean.find(User.class).findRowCount() == 0) {
				@SuppressWarnings("unchecked")
				Map<String, List<Object>> all = (Map<String, List<Object>>) Yaml
						.load("initial-data.yml");

				Ebean.save(all.get("users"));
<<<<<<< HEAD
				Ebean.save(all.get("Articles"));
=======
				Ebean.save(all.get("issues"));
>>>>>>> 830921de
			}
		}

	}

	public void onStop(Application app) {
	}
}<|MERGE_RESOLUTION|>--- conflicted
+++ resolved
@@ -23,11 +23,8 @@
 						.load("initial-data.yml");
 
 				Ebean.save(all.get("users"));
-<<<<<<< HEAD
 				Ebean.save(all.get("Articles"));
-=======
 				Ebean.save(all.get("issues"));
->>>>>>> 830921de
 			}
 		}
 
