--- conflicted
+++ resolved
@@ -20,8 +20,6 @@
         password:   nori00
         name:       eungjun
         role:       프로젝트멤버
-<<<<<<< HEAD
-        
 # board
 Articles:
     - !!models.Article
@@ -29,8 +27,6 @@
         contents:   첫글의 내용은 아무것도 없는것이 진리
         writerId:   1
         replyNum:   0
-=======
-
 # Issues
 issues:
     - !!models.Issue
@@ -52,7 +48,4 @@
         userId:     4
         title:      git/hg 코드 브라우저에 i18n이 적용되지 않음
         body:       내용 git/hg 코드 브라우저에 i18n이 적용되지 않음
-        status:     4
-        
->>>>>>> 830921de
-        +        status:     4