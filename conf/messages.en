# Messages
title.newIssue = New Issue
title.issueList = Issue List
title.issueDetail = Issue
title.editIssue = Edit Issue
title.newMilestone = New Milestone
title.milestoneList = Milestone List
title.editMilestone = Edit Milestone
title.milestoneManage = Milestone Manage
title.projectHome = Project Home
title.newProject = Create a New Project
title.projectSetting = Project Setting
title.memberList = Member List
title.post.notExistingPage = Page not found
title.siteSetting = Site Setting
title.site.userEdit = Edit a User
title.login = Log in
title.logout = Log out
title.signup = Sign Up
title.forgotpassword = Forgot password?
title.rememberMe = Remember Me
title.commitHistory = Commit History
title.mailSetting = Mail Configuration
title.sendMail = Send Mail
title.massMail = Send Massive Mail
title.projectList = Project List
title.help = HELP
title.search = SEARCH
title.resetPassword = Reset Password
title.newPullRequest = Pull Request
title.editPullRequest = Edit Pull Request
title.keymap = Keyboard shortcuts
title.boardList = Post List
title.boardDetail = Post View
title.zenmode = zen mode

app.name = Yobi
yobi.title = Collaborative Software Development Platform
yobi.description = Make it better and simpler!

menu.home = Home
menu.board = Board
menu.code = Code
menu.issue = Issue
menu.wiki = Wiki
menu.admin = Administrator
menu.siteAdmin = Site Admin
menu.task = Task
menu.pullRequest = Pull Request

message.warning = Warning
message.success = Success
message.info = Information

label.title = Title
label.contents = Contents
label.state = State
label.assignee = Assignee
label.date = Date
label.id = #
label.dueDate = Due Date
label.new = New Label
label.customColor = Custom Color
label.category = Category
label.name = Name
label.add = Add Label
label.manage = Manage Label
label.confirm.delete = Are you Sure?
label.select = Select Label
label.error.duplicated = Failed to create new label. It might be same label exists already.
label.error.creationFailed = Failed to create new label. It might be server error or your request is invalid.
label.addNewCategory = Add new category
label.addNewLabel = Add new label

order.all = All
order.date = Date
order.state = State
order.comments = Comments
order.completionRate = Completion Rate
order.dueDate = Due Date
order.name = Name
order.recent = Recent

button.save = Save
button.confirm = Confirm
button.cancel = Cancel
button.reset = Reset
button.edit = Edit
button.done = Done
button.delete = Delete
button.list = list
button.selectFile = Select File
button.comment.new = Add Comment
button.autoNotification = Auto Notification
button.excelDownload = Excel
button.yes = Yes
button.no = No
button.popup.exit = x
button.add = Add
button.login = Login
button.signup = Create an account
button.newProject = Create your project
button.detail = Detail
button.apply = Apply
button.back = Back
button.upload = Upload
button.download = Download
button.user.makeAccountUnlock.true = Unlock
button.user.makeAccountUnlock.false = Lock
button.prevPage = Previous Page
button.nextPage = Next Page
button.submitForm = Submit Form
button.selectAll = Select All

checkbox.commented = Comment
checkbox.fileAttached = File Attached

input.mandatory = Mandatory
input.optional = Optional

#Milestone
milestone.state.all = All
milestone.state.open = Open
milestone.state.closed = Closed
milestone.is.empty = There is no milestone.
milestone.menu.manage = Manage
milestone.menu.new = New
milestone.none = None
milestone.title.duplicated = Title is duplicated.
milestone.form.title = Title
milestone.form.content = Descriptions
milestone.form.state = State
milestone.form.dueDate = Choose due date
milestone.error.title = Title is required
milestone.error.content = Description is required
milestone.error.duedateFormat = Invalid format of due date (YYYY-MM-DD)
milestone.close = Close
milestone.open = Open
milestone.delete = Delete Milestone

#Issue
issue.state.unit = issues
issue.state = State
issue.state.all = All
issue.state.open = Open
issue.state.closed = Closed
issue.state.rejected = Rejected
issue.state.assigned = Assigned
issue.state.enrolled = Enrolled
issue.state.solved = Solved
issue.state.finished = Finished
issue.is.empty = There is no Issue.
issue.menu.searchDefault = Search Issue(s) by Title
issue.menu.milestoneSelectDefault = Select Milestone
issue.menu.new = New
issue.new.detailInfo = Detail Information
issue.new.detailInfo.issueType =  Type
issue.new.detailInfo.issueType.worst = Worst
issue.new.detailInfo.issueType.worse = Worse
issue.new.detailInfo.issueType.bad = Bad
issue.new.detailInfo.issueType.enhancement = Enhancement
issue.new.detailInfo.issueType.recommendation = Recommendation
issue.new.detailInfo.assignee = Assignee
issue.new.detailInfo.component = Component
issue.new.detailInfo.milestone = Milestone
issue.new.environment = Environment
issue.new.environment.osType = Operating System
issue.new.environment.osType.windows = Windows
issue.new.environment.osType.Mac = Mac OS X
issue.new.environment.osType.Linux = Linux
issue.new.environment.browserType = Browser
issue.new.environment.browserType.ie = IE
issue.new.environment.browserType.chrome = Chrome
issue.new.environment.browserType.firefox = Firefox
issue.new.environment.browserType.safari = Safari
issue.new.environment.browserType.opera = Opera
issue.new.environment.dbmsType = DBMS
issue.new.environment.dbmsType.postgreSQL = PostgreSQL
issue.new.environment.dbmsType.CUBRID = CUBRID
issue.new.environment.dbmsType.MySQL = MySQL
issue.new.result = Result
issue.new.result.importance = Importance
issue.new.result.importance.highest = Highest
issue.new.result.importance.high = High
issue.new.result.importance.average = Average
issue.new.result.importance.low = Low
issue.new.result.importance.lowest = Lowest
issue.new.result.diagnosisResult = Diagnosis Result
issue.new.result.diagnosisResult.bug = Accepted as Bug
issue.new.result.diagnosisResult.fixed = Fixed
issue.new.result.diagnosisResult.willNotFixed = Will Not Fixed
issue.new.result.diagnosisResult.notaBug = Not a Bug
issue.new.result.diagnosisResult.awaitingResponse = Awaiting Response
issue.new.result.diagnosisResult.unreproducible = Unreproducible
issue.new.result.diagnosisResult.duplicated = Duplicated
issue.new.result.diagnosisResult.works4me= Works for Me
issue.author = Author
issue.assignee = Assignee
issue.noAssignee = TBA
issue.delete = Delete Issue
issue.comment.delete.window = Delete Issue Comment
issue.new.selectDefault.milestone = --Select a Milestone--
issue.new.selectDefault.issueType = --Select a Type of Issue--
issue.new.selectDefault.assignee = --Select an Assignee --
issue.new.selectDefault.component = --Select a Component--
issue.new.selectDefault.osType = --Select a Type of Operating System--
issue.new.selectDefault.browserType = --Select a Type of Browser--
issue.new.selectDefault.dbmsType = --Select a Type of DBMS--
issue.new.selectDefault.importance = --Select an Importance--
issue.new.selectDefault.diagnosisResult = --Select a Diagnosis Result--
issue.comment.delete.confirm = If this is deleted, then it cannot be recovered. Is it okay and go through?
issue.committer.edit = Edit Issue
issue.advancedSearch = Advanced Search
issue.downloadAsExcel = Download as Excel
issue.search = SEARCH
issue.error.emptyTitle = Title of this issue is required
issue.error.emptyBody = Description about this issue is required
issue.error.beforeunload = an Issue have not saved yet. Would you like to exit this page without saving?
issue.title = Title
issue.createdDate = Created Date
issue.attachment = Attachment
issue.numOfComments = Comment Count
issue.update.state = Update state
issue.update.assignee = Update assignee
issue.update.milestone = Update milestone
issue.update.attachLabel = Attach label
issue.update.detachLabel = Detach label
issue.list.all = All Issues
issue.list.assignedToMe = Assigned to me
issue.list.authoredByMe = Created by me
issue.assignToMe = Assign to me

#Post
post.new = New
post.write = WRITE
post.new.title = Title
post.new.contents = Contents
post.new.filePath = File Path
post.author = Author
post.notice.label = Set this post to notice
post.age = Age
post.menu.search = Search
post.delete.confirm = If this is deleted, then it cannot be recovered. Is it okay and go through?
post.new.fileAttach = Attach File
post.popup.fileAttach.title = Select file
post.popup.fileAttach.contents = Please, select file to attach
post.edit.rejectNotAuthor = You don't have permisstion to access.
post.update.error = Errors on Input Value
post.title = Title
post.createdDate = Created Date
post.attachment = Attachment
post.numOfComments = Comment Count
post.error.emptyTitle = Title is required
post.error.emptyBody = a Post with empty body cannot be created
post.error.beforeunload = a Post have not saved yet. Would you like to exit this page without saving?
post.notice = notice

#Project
project.myproject = My Projects
project.watchingproject = Watching
project.create = Create a project
project.name = Project Name
project.name.placeholder = input project name
project.owner = Owner Name
project.name.alert = Wrong project name. (Characters which can be used in URL are allowed)
project.name.duplicate = Already existing project.
project.description = Description
project.description.placeholder = input project description
project.shareOption = Share Option
projects = projects
project.all = ALL
project.public = PUBLIC
project.private = PRIVATE
project.private.notice = Basic information (name, description, etc.) is exposed to all users, even thought it is a private project.
project.isAuthorEditable = Can the author do edit/delete his post/issue?
project.isAuthorEditable.on =  Yes
project.isAuthorEditable.off = No
project.vcs = Repository
project.new.agreement = I read nForge4's user agreement and accept it.
project.new.agreement.alert = You should agree with the user agreement.
project.agreement = User Agreement
project.name.rule = Naming Rule
project.info = Project Information
project.members = Project Members
project.members.addMember = Add a new member...
project.member.isManager = you don't have permission.
project.member.alreadyMember = This user already participated in this project.
project.member.deleteConfirm = Are you sure that this user leaves this project?
project.member.delete = Delete a project member
project.member.notExist = Not existing user
project.member.ownerCannotLeave = Owner cannot leave.
project.member.ownerMustBeAManager = Owner must be a manager.
project.sidebar = Project Management
project.setting = Setting
project.member = Member
project.milestone = Milestone
project.sidebar.plugin = Plugin
project.sidebar.help = Help
project.logo.type = File type: bmp, jpg, gif, png
project.logo.maxFileSize = Max File size
project.logo.fileSizeAlert = The size of an image should be less than 1MB.
project.logo.size = Image size
project.logo = Logo
project.logo.alert = This is not an image.
project.siteurl = Site URL
project.siteurl.alert = URL should start with 'http://'.
project.delete = Delete project
project.delete.this = Delete this project
project.delete.description = If this project is deleted, all data related to this project are deleted and they cannot be recovered.
project.delete.accept = I agree with deleting this project.
project.delete.requestion = Do you want to delete this project?
project.delete.reaccept = Are you sure?
project.delete.alert = You should agree with deleting this project.
project.new.vcsType.git = Git
project.new.vcsType.subversion = Subversion
project.readme = You can see README.md here if you add it into the code repository's root directory.
project.svn.readme = You can see README.md here if you add it into the code repository's root directory or /trunk directory.
project.svn.warning = Subversion can not be used to pull request
project.searchPlaceholder = search at current project
project.wrongName = Project name is wrong
project.tags = Tags
project.license = License
project.codeLanguage = Programming Language
project.onmember = <i class="icon-user icon-middle"></i><strong>{0}</strong>
project.onwatching = <strong>{0}</strong>
project.lastUpdate = Last Update
project.createdByMe = Create
project.belongsToMe = Member of
project.created = Created
project.codeUpdate = code update
project.watch = Watch
project.unwatch = Unwatch
project.is.empty = Project doesn't exist

# project.history.item: {0}=who ,{1}=what ,{2}=how
project.history.item = {0} {1} {2}
project.history.type.commit = commit
project.history.type.issue = created an issue
project.history.type.post = wrote a post
project.history.type.pullrequest = sent some code
project.history.recent = Recent History

#Site
site = Site
site.search = Site Search
site.sidebar = Site Management
site.sidebar.setting = Site Setting
site.sidebar.userList = Users
site.sidebar.postList = Posts
site.sidebar.issueList = Issues
site.sidebar.projectList = Projects
site.sidebar.softwareMap = Software Map
site.sidebar.mailSend = Send a Email
site.sidebar.massMail = Send Mass Emails
site.project.filter = Find Project by Project Name
site.userList.search = Find a user by his/her login ID...
site.userList.isActive = Active Status
site.userList.deleteAlert = Project's unique manager cannot be deleted.
site.user.delete = Delete an user
site.user.deleteConfirm = Are you sure that his user leaves this site?
site.project.delete = Delete an project
site.project.deleteConfirm = Do you want to delete this project?
site.userlist.unlocked = Active User List
site.userlist.locked = Account Locked User List
site.massMail.toAll = To All
site.massMail.toProjects = To members of specific projects
site.massMail.loading = Loading...

#User
user.loginId = Login ID
user.yourLoginId = Your login id
user.wrongloginId.alert = Valid ID required
user.loginId.duplicate = Already existing ID
user.login.alert = Please, login.
user.password = Password
user.newPassword = New Password
user.currentPassword = Current Password
user.confirmPassword = Confirm Password
user.confirmPassword.alert = Password doesn't match the confirmation
user.wrongPassword.alert = Wrong password!
user.name = Name
user.email = E-mail
user.yourEmail = Your email address
user.email.duplicate = Already existing email
user.wrongEmail.alert = Wrong email address.
user.login.failed = Your login ID or password is not valid.
user.logout.success = Logout successfully
user.isAlreadySignupUser = HAVE AN ACCOUNT ALREADY?
user.signupId = ID (lower case)
user.signupBtn = Sign Up
user.loginWithNewPassword = Please, login with new password!
user.notExists.name = User Doesn''t Exists
user.locked = User account is locked
user.isLocked = is locked?
user.signup.requested = Sign-up for yobi is requested. Site admin will review your request. Thanks
user.avatar.onlyImage = Only an image is allowed.
user.avatar.uploadError = Upload failed. Ask to Site admin

#Role
role.manager = Manager
role.member = Member
role.anonymous = Anonymous
role.guest = Guest
role.sitemanager = Site Manager

#Time
time.just = just now
time.today = today
time.after = after {0} days
time.before = before {0} days
time.second = {0} second ago
time.seconds = {0} seconds ago
time.minute = {0} minute ago
time.minutes = {0} minutes ago
time.hour = {0} hour ago
time.hours = {0} hours ago
time.day = {0} day ago
time.days = {0} days ago

#Board
board.post.empty = you have to write title and contents.
board.post.notExist = Not Exsit Post!
board.post.new = New Post
board.write = WRITE
board.post.modify = Edit Post
board.comment.empty = you have to write contents.
board.notAuthor = You are not author!

#Search
label.writer = Writer
post.is.empty = There is no post.
title.contentSearchResult = Content Search Result

#Validation
error.required = Mandatory field is empty
error.wrong.format = Wrong format

#Code
code.files = Files
code.commits = Commits
code.newer = Newer
code.older = Older
code.repoUrl = URL
<<<<<<< HEAD
code.nohead = Create a new repository on the command line
code.noheadRemote = Push an existing repository from the command line
=======
code.nohead = <div class="alert alert-block"> <h4>The repository is empty!</h4> Follow below instructions to make local Git repository and push REAMDME.md file to Yobi.</div>
code.nohead.clone = Create new local repository by cloning the repository created on Yobi, and push README.md file.
code.nohead.init = Or, create new local repository by yourself and add a remote that indicate the Yobi repository and push README.md file.
code.nohead.remote = If you already have existing Git repository, you can just add remote and push your code.
code.nohead.pull.push = You can keep update your code to your Yobi repository with 'pull' and 'push'. The 'pull' means getting update from the remote repository, and 'push' means putting your code to remote repository.

>>>>>>> b398cbda
code.copyUrl = Copy URL
code.filename = Filename
code.commitMsg = Commit Message
code.commitDate = Commit Date
code.author = Author
code.openCommentBox = Open Comment Box
code.closeCommentBox = Close Comment Box
code.showcomments = show comments

#mail
mail.password = Password
mail.passwordPlaceholder = This will be stored as a plain text in the server.
mail.host =	Host
mail.hostPlaceholder =	smtp.mail.com
mail.port = Port
mail.portPlaceholder = 25, 587 or 465
mail.username = User name
mail.usernamePlaceholder = yourname
mail.ssl = SSL
mail.tls = TLS
mail.authMethod = Authentication method
mail.save = Save Changes
mail.notConfigured = Mailer is not configured. Set below properties in conf/application.conf.
mail.from = From
mail.fromPlaceholder = sender@mail.com
mail.to = To
mail.toPlaceholder = receiver@mail.com
mail.subject = Subject
mail.body = Body
mail.send = Send
mail.write = Write
mail.fail = Failed to send a mail.
mail.sended = Mail is sent.

state = State
label = Label
author = Author
assignee = Assignee
milestone = Milestone
none = None
comment = Comment
noAssignee = No Assignee
noMilestone = No Milestone
noChange = No Change

#validation
validation.tooShortPassword = The password field must be at least 4 characters in length.
validation.passwordMismatch = Retyped password didn't match
validation.retypePassword = Password confirmation
validation.invalidEmail = Confirm valid email address!
validation.required = Required!
validation.duplicated = Already exists!
validation.allowedCharsForLoginId = Login id may only contain alphanumeric characters, dash, underscore or dot and cannot begin or end with underscore or dot.
validation.reservedWord = It's a reserved word, so you cannot use it.

#Unauthorized
auth.unauthorized.waringMessage = You don't have authorization or aren't logged in
auth.unauthorized.comment = You need authorization to comment

#userinfo
userinfo.profile = My Profile
userinfo.accountSetting = Account Setting
userinfo.myProjects = My Projects
userinfo.starredProjects = Starred
userinfo.editProfile = Edit Profile
userinfo.changePassword = Change Password
userinfo.changeAvatar = Change Avatar
userinfo.changeAvatarHelp = Uploaded image will be applied<br>after click 'Edit Profile' button
userinfo.since = Member Since
userinfo.leaveProject = Leave
userinfo.leaveProject.confirm = Are you sure to leave {0}?

#Admin
admin.resetPasswordEmail.title = [Yobi] Password reset mail request
admin.resetPasswordEmail.mailcontents = copy the below url and paste it to browser url bar
admin.resetPasswordEmail.invalidRequest = Invalid Password Reset Request

#Attachment
attach.attachIfYouSave = will be attached when you save
attach.clickToPost = Click to post
attach.error = Upload failed by server error
attach.drophere = Drop files here or
attach.clickbutton = click Upload button
attach.pastehere = , or pasting from the clipboard.

#Error
error.notfound = Page not found
error.notfound.post = Post not found
error.notfound.issue = Issue not found
error.forbidden = You need access Control!
error.unauthorized = Login required
error.badrequest = The request cannot be fulfilled due to bad syntax
error.internalServerError = Server error occurred and the service is not available

# Fork & PullRequest
pullRequest.is.safe = This pull request can be merged safely.
pullRequest.is.not.safe = This pull request can not be merged safely, There may be some conflicts.
pullRequest.accept = Accept
pullRequest.reject = Reject
pullRequest.cancel = Cancel
pullRequest.reopen = Reopen
pullRequest.select.branch = Select Branch
pullRequest.from = From
pullRequest.to = To
pullRequest.opened.code = Opened Code
pullRequest.accepted.code = Accepted Code
pullRequest.rejected.code = Rejected Code
pullRequest.sent.code = Sent Code
fork = Fork
fork.original = Forked from
pullRequest = PullRequest
pullRequest.menu.overview = Overview
pullRequest.menu.commit = Commits
pullRequest.is.empty = Threre are no pull requests
already.existing.fork.alert = Moved to existing fork project
fork.go = Go
fork.already.exist = There is already forked the same project.
fork.help.title = Forking this project's repository.
fork.help.message.1 = Forking is a great way to contribute to a project even though you don't have write access.
fork.help.message.2 = After forking a project, you can sent pull requests to contribute your code.
forking = Forking {0} / {1} project into {2} / {3} project
fork.failed = Failed to fork the project.
forking.message.1 = Please wait a moment. This process can take long time if the original project has a lot of files and history.
forking.message.2 = You will be moved to the new project after the process ends.
pullRequest.help.message.1 = This is a simple way to contribute your code.
pullRequest.help.message.2 = Please select your branch that contains your code to send and original project's branch to receive your code, and explain what you have done.
pullRequest.help.message.3 = The member of the original project can accept your code or reject.
pullRequest.listEmpty = No request received yet.
pullRequest.duplicated = There is already duplicated pull request.
forks = Forks
merge.help.1 = You can see commiits and check details about received code.
merge.help.2 = If a member of the original project accept the code, it will be merged into.
merge.help.3 = If the code is not safe to merge, you can't accept it.
merge.help.4 = You can reject or delete the code request.
merge.requested = has requested pull :
merged.the.pullrequest = accepted this pull request.
delete.frombranch.message = can be deleted.
restore.frombranch.message = can be restored.
delete.branch = Delete Branch
restore.branch = Restore Branch

# Notifcation
notification.watch = Watch
you.are.watching = You are watching {0} project.
you.are.not.watching = You are not watching {0} project.
notification.help = You are receiving next notifications.
notification.will.help = You can receive next notifications.
notification.help.new = New issue and posts
notification.help.new.comment = New comments
notification.help.update.issue= Update issue's state or assignee.

# Reset secret
secret.welcome = Welcome!
secret.notice = This form is to reset the Secret key. Submitting seed generates random Secret key based the seed. Feel free to submit long and complex value. You don't need to remember it.
secret.warning = The Secret key MUST be secret. If a bad guy knows the secret, he can login as any user of your site!

# Restart server
restart.welcome = Welcome!
restart.notice = The server needs to be restarted.

# Project member enrollments
member.enrollment.request = Member enrollment requests
you.want.to.be.a.member = You want to be a member of {0} project.
you.may.want.to.be.a.member = You may want to be a member of {0} project.
member.enrollment.help = You can be a member if the members of this project accept this request.
member.enrollment.will.help = Members of this project can check your enrollment request.
new.enrollment = New enrollment.
cancel.enrollment = Cancel enrollment.

# Notification
notification.issue.reopened = Re-opened
notification.issue.closed  = Closed
notification.issue.assigned = Assigned to {0}
notification.issue.unassigned = Unassigned

# Grouping
project.group = Project Gorups
project.default.group.member = Member
project.default.group.watching = Watching
daysAgo.prefix=recently
daysAgo.suffix=days ago

# Importing git project
import.error.empty.url = Please input Git repository URL.
import.error.wrong.url = Wrong Git repository URL.
import.from.git = Import a Git repository.
import.or = Or
git.repository.url = Git repository URL
git.url.alert = Please input Git repository URL. ex) https://github.com/nforge/hive.git
import.long.runnning = It may takes few minutes as the case depending on remote project size or network.<|MERGE_RESOLUTION|>--- conflicted
+++ resolved
@@ -441,17 +441,11 @@
 code.newer = Newer
 code.older = Older
 code.repoUrl = URL
-<<<<<<< HEAD
-code.nohead = Create a new repository on the command line
-code.noheadRemote = Push an existing repository from the command line
-=======
 code.nohead = <div class="alert alert-block"> <h4>The repository is empty!</h4> Follow below instructions to make local Git repository and push REAMDME.md file to Yobi.</div>
 code.nohead.clone = Create new local repository by cloning the repository created on Yobi, and push README.md file.
 code.nohead.init = Or, create new local repository by yourself and add a remote that indicate the Yobi repository and push README.md file.
 code.nohead.remote = If you already have existing Git repository, you can just add remote and push your code.
 code.nohead.pull.push = You can keep update your code to your Yobi repository with 'pull' and 'push'. The 'pull' means getting update from the remote repository, and 'push' means putting your code to remote repository.
-
->>>>>>> b398cbda
 code.copyUrl = Copy URL
 code.filename = Filename
 code.commitMsg = Commit Message
