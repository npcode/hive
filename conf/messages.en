# Messages

title.newIssue = New Issue
title.issueList = Issue List
title.issueDetail = Issue
title.editIssue = Edit Issue
title.newMilestone = New Milestone
title.milestoneList = Milestone List
title.editMilestone = Edit Milestone
title.milestoneManage = Milestone Manage
title.projectHome = Project Home
title.newProject = Create a New Project
title.projectSetting = Project Setting
title.memberList = Member List
<<<<<<< HEAD
title.siteSetting = Site Setting
=======
title.post.notExistingPage = Not Existing Page
>>>>>>> 9486128e

menu.home = Home
menu.board = Board
menu.code = Code
menu.issue = Issue
menu.wiki = Wiki
menu.admin = Project Admin
menu.siteAdmin = Site Admin

label.title = Title
label.contents = Contents
label.state = State
label.assignee = Assignee
label.date = Date
label.id = #
label.dueDate = Due Date

button.save = Save
button.confirm = Confirm
button.cancel = Cancel
button.reset = Reset
button.edit = Edit
button.delete = Delete
button.list = list
button.selectFile = Select File
button.comment.new = Add Comment
button.autoNotification = Auto Notification
button.excelDownload = Excel
button.yes = Yes
button.no = No
button.popup.exit = x
button.add = Add

checkbox.commented = Comment
checkbox.fileAttached = File Attached

input.mandatory = Mandatory
input.optional = Optional

#Milestone
milestone.state.all = All
milestone.state.open = Open
milestone.state.closed = Closed
milestone.is.empty = There is no milestone.
milestone.menu.manage = Manage
milestone.menu.new = New
sort.by.dueDate = Due Date
sort.by.completionRate = Completeness

#Issue
issue.stateType.all = All
issue.stateType.open = Open
issue.stateType.closed = Closed
issue.is.empty = There is no Issue. 
issue.menu.searchDefault = Search Issue(s) by Title
issue.menu.milestoneSelectDefault = Select Milestone
issue.menu.new = New
issue.new.detailInfo = Detail Information
issue.new.detailInfo.issueType =  Type
issue.new.detailInfo.assignee = Assignee
issue.new.detailInfo.component = Component
issue.new.detailInfo.milestone = Milestone
issue.new.environment = Environment
issue.new.environment.osType = Operating System
issue.new.environment.browserType = Browser
issue.new.environment.dbmsType = DBMS
issue.new.result = Result
issue.new.result.importance = Importance
issue.new.result.diagnosisResult = Diagnosis Result
issue.no.assignee = TBA
issue.delete.window = Delete Issue
issue.new.selectDefault.milestone = --Select a Milestone--
issue.new.selectDefault.issueType = --Select a Type of Issue--
issue.new.selectDefault.assignee = --Select an Assignee --
issue.new.selectDefault.component = --Select a Component--
issue.new.selectDefault.osType = --Select a Type of Operating System--
issue.new.selectDefault.browserType = --Select a Type of Browser--
issue.new.selectDefault.dbmsType = --Select a Type of DBMS--
issue.new.selectDefault.importance = --Select an Importance--
issue.new.selectDefault.diagnosisResult = --Select a Diagnosis Result--


#Post
post.new.title = Title
post.new.contents = Contents
post.menu.search = Search
post.delete.confirm = If this is deleted, then it cannot be recovered. Is it okay and go through?
post.new.fileAttach = Attach File
post.popup.fileAttach.title = Select file
post.popup.fileAttach.contents = Please, select file to attach
post.edit.rejectNotAuthor = You don't have permisstion to access.
post.update.error = Errors on Input Value

#Project
project.create = Create this project
project.name = Project Name
project.name.alert = Special characters cannot be used to define the name of a project.
project.description = Description
project.shareOption = Share Option
project.shareOption.public = Public
project.shareOption.private = Private
project.shareOption.private.description = Basic information (name, description, etc.) is exposed to all users, even thought it is a private project. 
project.vcs = Repository
project.new.agreement = I read nForge4's user agreement and accept it.
project.agreement = User Agreement
project.name.rule = Naming Rule
project.info = Project Information
project.members = Project Members
project.members.addMember = Add a new member...
project.member.isManager = The project should have one manager at least.
project.member.alreadyMember = This user already participated in this project.
project.sidebar = Project Management
project.sidebar.setting = Setting
project.sidebar.memberList = Member
project.sidebar.milestone = Milestone
project.sidebar.plugin = Plugin
project.sidebar.help = Help
project.logo.type = File type: bmp, jpg, gif, png
project.logo.fileSize = File size: less than 1.00 MB
project.logo.fileSizeAlert = The size of an image should be less than 1MB.
project.logo.size = Image size: 234px * 168px
project.logo = Logo
project.logo.alert = This is not an image.
project.url = Site URL
project.url.alert = URL should start with 'http://'.
project.delete = Delete this project
project.delete.description = If this project is deleted, all data related to this project are deleted and they cannot be recovered.
project.delete.accept = I agree with deleting this project.
project.delete.requestion = Do you want to delete this project?
project.delete.reaccept = Are you sure?
project.delete.alert = You should agree with deleting this project.

#Site
site.sidebar = Site Management
site.sidebar.setting = Site Setting
site.sidebar.userList = Users
site.sidebar.projectList = Projects
site.sidebar.softwareMap = Software Map
site.sidebar.mailSend = E-mail

#User
user.loginId = ID
user.name = Name
user.email = E-mail
user.active = Active
user.inactive = Inactive <|MERGE_RESOLUTION|>--- conflicted
+++ resolved
@@ -12,19 +12,15 @@
 title.newProject = Create a New Project
 title.projectSetting = Project Setting
 title.memberList = Member List
-<<<<<<< HEAD
+title.post.notExistingPage = Not Existing Page
 title.siteSetting = Site Setting
-=======
-title.post.notExistingPage = Not Existing Page
->>>>>>> 9486128e
 
 menu.home = Home
 menu.board = Board
 menu.code = Code
 menu.issue = Issue
 menu.wiki = Wiki
-menu.admin = Project Admin
-menu.siteAdmin = Site Admin
+menu.admin = Administrator
 
 label.title = Title
 label.contents = Contents
@@ -147,19 +143,4 @@
 project.delete.accept = I agree with deleting this project.
 project.delete.requestion = Do you want to delete this project?
 project.delete.reaccept = Are you sure?
-project.delete.alert = You should agree with deleting this project.
-
-#Site
-site.sidebar = Site Management
-site.sidebar.setting = Site Setting
-site.sidebar.userList = Users
-site.sidebar.projectList = Projects
-site.sidebar.softwareMap = Software Map
-site.sidebar.mailSend = E-mail
-
-#User
-user.loginId = ID
-user.name = Name
-user.email = E-mail
-user.active = Active
-user.inactive = Inactive +project.delete.alert = You should agree with deleting this project.