--- conflicted
+++ resolved
@@ -12,11 +12,8 @@
 title.newProject = 새 프로젝트 생성
 title.projectSetting = 프로젝트 설정
 title.memberList = 맴버 리스트
-<<<<<<< HEAD
+title.post.notExistingPage = 존재하지 않는 게시물
 title.siteSetting = 사이트 설정
-=======
-title.post.notExistingPage = 존재하지 않는 게시물
->>>>>>> 9486128e
 
 menu.home = 홈
 menu.board = 게시판
@@ -24,7 +21,6 @@
 menu.issue = 이슈
 menu.wiki = 위키
 menu.admin = 프로젝트 관리
-menu.siteAdmin = 사이트 관리
 
 label.title = 제목
 label.contents = 내용
@@ -146,19 +142,4 @@
 project.delete.accept = 프로젝트를 삭제하는데 동의합니다.
 project.delete.requestion = 프로젝트를 삭제하시겠습니까?
 project.delete.reaccept = 정말로 삭제하시겠습니까?
-project.delete.alert = 프로젝트 삭제에 동의하여야 합니다.
-
-#Site
-site.sidebar = 사이트 관리
-site.sidebar.setting = 사이트 설정
-site.sidebar.userList = 유저
-site.sidebar.projectList = 프로젝트
-site.sidebar.softwareMap = 소프트웨어 맵
-site.sidebar.mailSend = 메일 발송
-
-#User
-user.loginId = ID
-user.name = 이름
-user.email = 이메일
-user.active = 활성
-user.inactive = 비활성+project.delete.alert = 프로젝트 삭제에 동의하여야 합니다.